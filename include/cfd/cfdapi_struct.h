// Copyright 2019 CryptoGarage
/**
 * @file cfdapi_struct.h
 *
 * @brief 構造体マッピングファイル (自動生成)
 */
#ifndef CFD_INCLUDE_CFD_CFDAPI_STRUCT_H_
#define CFD_INCLUDE_CFD_CFDAPI_STRUCT_H_

#include <cstdint>
#include <set>
#include <string>
#include <vector>

// clang-format off
// @formatter:off
namespace cfd {
namespace api {

// ------------------------------------------------------------------------
// InnerErrorResponseStruct
// ------------------------------------------------------------------------
/**
 * @brief InnerErrorResponseStruct 構造体
 */
struct InnerErrorResponseStruct {
  int64_t code = 0;          //!< code  // NOLINT
  std::string type = "";     //!< type  // NOLINT
  std::string message = "";  //!< message  // NOLINT
  std::set<std::string> ignore_items;   //!< using on JSON mapping convert.
};

// ------------------------------------------------------------------------
// MultisigSignDataStruct
// ------------------------------------------------------------------------
/**
 * @brief MultisigSignDataStruct 構造体
 */
struct MultisigSignDataStruct {
  std::string hex = "";                 //!< hex  // NOLINT
  std::string type = "sign";            //!< type  // NOLINT
  bool der_encode = true;               //!< der_encode  // NOLINT
  std::string sighash_type = "all";     //!< sighash_type  // NOLINT
  bool sighash_anyone_can_pay = false;  //!< sighash_anyone_can_pay  // NOLINT
  std::string related_pubkey = "";      //!< related_pubkey  // NOLINT
  std::set<std::string> ignore_items;   //!< using on JSON mapping convert.
};

// ------------------------------------------------------------------------
// AddMultisigSignRequestStruct
// ------------------------------------------------------------------------
/**
 * @brief AddMultisigSignRequestStruct 構造体
 */
struct AddMultisigSignRequestStruct {
  bool is_elements = false;                         //!< is_elements  // NOLINT
  std::string tx = "";                              //!< tx  // NOLINT
  std::string txin_txid = "";                       //!< txin_txid  // NOLINT
  uint32_t txin_vout = 0;                           //!< txin_vout  // NOLINT
  std::vector<MultisigSignDataStruct> sign_params;  //!< sign_params  // NOLINT
  std::string redeem_script = "";                   //!< redeem_script  // NOLINT
  std::string witness_script = "";                  //!< witness_script  // NOLINT
  std::string txin_type = "";                       //!< txin_type  // NOLINT
  bool clear_stack = true;                          //!< clear_stack  // NOLINT
  std::set<std::string> ignore_items;   //!< using on JSON mapping convert.
};

// ------------------------------------------------------------------------
// AddMultisigSignResponseStruct
// ------------------------------------------------------------------------
/**
 * @brief AddMultisigSignResponseStruct 構造体
 */
struct AddMultisigSignResponseStruct {
  std::string hex = "";  //!< hex  // NOLINT
  InnerErrorResponseStruct error;       //!< error information
  std::set<std::string> ignore_items;   //!< using on JSON mapping convert.
};

// ------------------------------------------------------------------------
// SignDataStruct
// ------------------------------------------------------------------------
/**
 * @brief SignDataStruct 構造体
 */
struct SignDataStruct {
  std::string hex = "";                 //!< hex  // NOLINT
  std::string type = "binary";          //!< type  // NOLINT
  bool der_encode = false;              //!< der_encode  // NOLINT
  std::string sighash_type = "all";     //!< sighash_type  // NOLINT
  bool sighash_anyone_can_pay = false;  //!< sighash_anyone_can_pay  // NOLINT
  std::set<std::string> ignore_items;   //!< using on JSON mapping convert.
};

// ------------------------------------------------------------------------
// AddSignRequestStruct
// ------------------------------------------------------------------------
/**
 * @brief AddSignRequestStruct 構造体
 */
struct AddSignRequestStruct {
  std::string tx = "";                     //!< tx  // NOLINT
  bool is_elements = false;                //!< is_elements  // NOLINT
  std::string txin_txid = "";              //!< txin_txid  // NOLINT
  uint32_t txin_vout = 0;                  //!< txin_vout  // NOLINT
  bool is_witness = true;                  //!< is_witness  // NOLINT
  std::vector<SignDataStruct> sign_param;  //!< sign_param  // NOLINT
  bool clear_stack = true;                 //!< clear_stack  // NOLINT
  std::set<std::string> ignore_items;   //!< using on JSON mapping convert.
};

// ------------------------------------------------------------------------
// AddSignResponseStruct
// ------------------------------------------------------------------------
/**
 * @brief AddSignResponseStruct 構造体
 */
struct AddSignResponseStruct {
  std::string hex = "";  //!< hex  // NOLINT
  InnerErrorResponseStruct error;       //!< error information
  std::set<std::string> ignore_items;   //!< using on JSON mapping convert.
};

// ------------------------------------------------------------------------
// BlindTxInRequestStruct
// ------------------------------------------------------------------------
/**
 * @brief BlindTxInRequestStruct 構造体
 */
struct BlindTxInRequestStruct {
  std::string txid = "";                //!< txid  // NOLINT
  int64_t vout = 0;                     //!< vout  // NOLINT
  std::string asset = "";               //!< asset  // NOLINT
  std::string blind_factor = "";        //!< blind_factor  // NOLINT
  std::string asset_blind_factor = "";  //!< asset_blind_factor  // NOLINT
  int64_t amount = 0;                   //!< amount  // NOLINT
  std::set<std::string> ignore_items;   //!< using on JSON mapping convert.
};

// ------------------------------------------------------------------------
// BlindIssuanceRequestStruct
// ------------------------------------------------------------------------
/**
 * @brief BlindIssuanceRequestStruct 構造体
 */
struct BlindIssuanceRequestStruct {
  std::string txid = "";                //!< txid  // NOLINT
  int64_t vout = 0;                     //!< vout  // NOLINT
  std::string asset_blinding_key = "";  //!< asset_blinding_key  // NOLINT
  std::string token_blinding_key = "";  //!< token_blinding_key  // NOLINT
  std::set<std::string> ignore_items;   //!< using on JSON mapping convert.
};

// ------------------------------------------------------------------------
// BlindRawTransactionRequestStruct
// ------------------------------------------------------------------------
/**
 * @brief BlindRawTransactionRequestStruct 構造体
 */
struct BlindRawTransactionRequestStruct {
  std::string tx = "";                                //!< tx  // NOLINT
  std::vector<BlindTxInRequestStruct> txins;          //!< txins  // NOLINT
  std::vector<std::string> blind_pubkeys;             //!< blind_pubkeys  // NOLINT
  std::vector<BlindIssuanceRequestStruct> issuances;  //!< issuances  // NOLINT
  std::set<std::string> ignore_items;   //!< using on JSON mapping convert.
};

// ------------------------------------------------------------------------
// BlindRawTransactionResponseStruct
// ------------------------------------------------------------------------
/**
 * @brief BlindRawTransactionResponseStruct 構造体
 */
struct BlindRawTransactionResponseStruct {
  std::string hex = "";  //!< hex  // NOLINT
  InnerErrorResponseStruct error;       //!< error information
  std::set<std::string> ignore_items;   //!< using on JSON mapping convert.
};

// ------------------------------------------------------------------------
<<<<<<< HEAD
// CreateAddressKeyDataStruct
// ------------------------------------------------------------------------
/**
 * @brief CreateAddressKeyDataStruct 構造体
 */
struct CreateAddressKeyDataStruct {
  std::string hex = "";         //!< hex  // NOLINT
  std::string type = "pubkey";  //!< type  // NOLINT
=======
// ConvertEntropyToMnemonicRequestStruct
// ------------------------------------------------------------------------
/**
 * @brief ConvertEntropyToMnemonicRequestStruct 構造体
 */
struct ConvertEntropyToMnemonicRequestStruct {
  std::string entropy = "";     //!< entropy  // NOLINT
  std::string language = "en";  //!< language  // NOLINT
  std::set<std::string> ignore_items;   //!< using on JSON mapping convert.
};

// ------------------------------------------------------------------------
// ConvertEntropyToMnemonicResponseStruct
// ------------------------------------------------------------------------
/**
 * @brief ConvertEntropyToMnemonicResponseStruct 構造体
 */
struct ConvertEntropyToMnemonicResponseStruct {
  std::vector<std::string> mnemonic;  //!< mnemonic  // NOLINT
  InnerErrorResponseStruct error;       //!< error information
  std::set<std::string> ignore_items;   //!< using on JSON mapping convert.
};

// ------------------------------------------------------------------------
// ConvertMnemonicToSeedRequestStruct
// ------------------------------------------------------------------------
/**
 * @brief ConvertMnemonicToSeedRequestStruct 構造体
 */
struct ConvertMnemonicToSeedRequestStruct {
  std::vector<std::string> mnemonic;   //!< mnemonic  // NOLINT
  std::string passphrase = "";         //!< passphrase  // NOLINT
  bool strict_check = false;           //!< strict_check  // NOLINT
  std::string language = "";           //!< language  // NOLINT
  bool use_ideographic_space = false;  //!< use_ideographic_space  // NOLINT
  std::set<std::string> ignore_items;   //!< using on JSON mapping convert.
};

// ------------------------------------------------------------------------
// ConvertMnemonicToSeedResponseStruct
// ------------------------------------------------------------------------
/**
 * @brief ConvertMnemonicToSeedResponseStruct 構造体
 */
struct ConvertMnemonicToSeedResponseStruct {
  std::string seed = "";     //!< seed  // NOLINT
  std::string entropy = "";  //!< entropy  // NOLINT
  InnerErrorResponseStruct error;       //!< error information
>>>>>>> b3abc170
  std::set<std::string> ignore_items;   //!< using on JSON mapping convert.
};

// ------------------------------------------------------------------------
// CreateAddressRequestStruct
// ------------------------------------------------------------------------
/**
 * @brief CreateAddressRequestStruct 構造体
 */
struct CreateAddressRequestStruct {
  bool is_elements = false;             //!< is_elements  // NOLINT
  CreateAddressKeyDataStruct key_data;  //!< key_data  // NOLINT
  std::string network = "mainnet";      //!< network  // NOLINT
  std::string hash_type = "p2wpkh";     //!< hash_type  // NOLINT
  std::set<std::string> ignore_items;   //!< using on JSON mapping convert.
};

// ------------------------------------------------------------------------
// CreateAddressResponseStruct
// ------------------------------------------------------------------------
/**
 * @brief CreateAddressResponseStruct 構造体
 */
struct CreateAddressResponseStruct {
  std::string address = "";         //!< address  // NOLINT
  std::string locking_script = "";  //!< locking_script  // NOLINT
  std::string redeem_script = "";   //!< redeem_script  // NOLINT
  InnerErrorResponseStruct error;       //!< error information
  std::set<std::string> ignore_items;   //!< using on JSON mapping convert.
};

// ------------------------------------------------------------------------
// CreateKeyPairRequestStruct
// ------------------------------------------------------------------------
/**
 * @brief CreateKeyPairRequestStruct 構造体
 */
struct CreateKeyPairRequestStruct {
  bool wif = true;                  //!< wif  // NOLINT
  std::string network = "mainnet";  //!< network  // NOLINT
  bool is_compressed = true;        //!< is_compressed  // NOLINT
  std::set<std::string> ignore_items;   //!< using on JSON mapping convert.
};

// ------------------------------------------------------------------------
// CreateKeyPairResponseStruct
// ------------------------------------------------------------------------
/**
 * @brief CreateKeyPairResponseStruct 構造体
 */
struct CreateKeyPairResponseStruct {
  std::string privkey = "";  //!< privkey  // NOLINT
  std::string pubkey = "";   //!< pubkey  // NOLINT
  InnerErrorResponseStruct error;       //!< error information
  std::set<std::string> ignore_items;   //!< using on JSON mapping convert.
};

// ------------------------------------------------------------------------
// DecodeRawTransactionRequestStruct
// ------------------------------------------------------------------------
/**
 * @brief DecodeRawTransactionRequestStruct 構造体
 */
struct DecodeRawTransactionRequestStruct {
  std::string hex = "";             //!< hex  // NOLINT
  std::string network = "mainnet";  //!< network  // NOLINT
  bool iswitness = true;            //!< iswitness  // NOLINT
  std::set<std::string> ignore_items;   //!< using on JSON mapping convert.
};

// ------------------------------------------------------------------------
// DecodeUnlockingScriptStruct
// ------------------------------------------------------------------------
/**
 * @brief DecodeUnlockingScriptStruct 構造体
 */
struct DecodeUnlockingScriptStruct {
  std::string asm_ = "";  //!< asm_  // NOLINT
  std::string hex = "";   //!< hex  // NOLINT
  std::set<std::string> ignore_items;   //!< using on JSON mapping convert.
};

// ------------------------------------------------------------------------
// DecodeRawTransactionTxInStruct
// ------------------------------------------------------------------------
/**
 * @brief DecodeRawTransactionTxInStruct 構造体
 */
struct DecodeRawTransactionTxInStruct {
  std::string coinbase = "";               //!< coinbase  // NOLINT
  std::string txid = "";                   //!< txid  // NOLINT
  int64_t vout = 0;                        //!< vout  // NOLINT
  DecodeUnlockingScriptStruct script_sig;  //!< script_sig  // NOLINT
  std::vector<std::string> txinwitness;    //!< txinwitness  // NOLINT
  int64_t sequence = 0;                    //!< sequence  // NOLINT
  std::set<std::string> ignore_items;   //!< using on JSON mapping convert.
};

// ------------------------------------------------------------------------
// DecodeLockingScriptStruct
// ------------------------------------------------------------------------
/**
 * @brief DecodeLockingScriptStruct 構造体
 */
struct DecodeLockingScriptStruct {
  std::string asm_ = "";               //!< asm_  // NOLINT
  std::string hex = "";                //!< hex  // NOLINT
  int64_t req_sigs = 0;                //!< req_sigs  // NOLINT
  std::string type = "";               //!< type  // NOLINT
  std::vector<std::string> addresses;  //!< addresses  // NOLINT
  std::set<std::string> ignore_items;   //!< using on JSON mapping convert.
};

// ------------------------------------------------------------------------
// DecodeRawTransactionTxOutStruct
// ------------------------------------------------------------------------
/**
 * @brief DecodeRawTransactionTxOutStruct 構造体
 */
struct DecodeRawTransactionTxOutStruct {
  double value = 0;                          //!< value  // NOLINT
  int64_t n = 0;                             //!< n  // NOLINT
  DecodeLockingScriptStruct script_pub_key;  //!< script_pub_key  // NOLINT
  std::set<std::string> ignore_items;   //!< using on JSON mapping convert.
};

// ------------------------------------------------------------------------
// DecodeRawTransactionResponseStruct
// ------------------------------------------------------------------------
/**
 * @brief DecodeRawTransactionResponseStruct 構造体
 */
struct DecodeRawTransactionResponseStruct {
  std::string txid = "";                              //!< txid  // NOLINT
  std::string hash = "";                              //!< hash  // NOLINT
  uint32_t version = 0;                               //!< version  // NOLINT
  int64_t size = 0;                                   //!< size  // NOLINT
  int64_t vsize = 0;                                  //!< vsize  // NOLINT
  int64_t weight = 0;                                 //!< weight  // NOLINT
  uint32_t locktime = 0;                              //!< locktime  // NOLINT
  std::vector<DecodeRawTransactionTxInStruct> vin;    //!< vin  // NOLINT
  std::vector<DecodeRawTransactionTxOutStruct> vout;  //!< vout  // NOLINT
  InnerErrorResponseStruct error;       //!< error information
  std::set<std::string> ignore_items;   //!< using on JSON mapping convert.
};

// ------------------------------------------------------------------------
// ElementsDestroyAmountTxInStruct
// ------------------------------------------------------------------------
/**
 * @brief ElementsDestroyAmountTxInStruct 構造体
 */
struct ElementsDestroyAmountTxInStruct {
  std::string txid = "";           //!< txid  // NOLINT
  uint32_t vout = 0;               //!< vout  // NOLINT
  uint32_t sequence = 4294967295;  //!< sequence  // NOLINT
  std::set<std::string> ignore_items;   //!< using on JSON mapping convert.
};

// ------------------------------------------------------------------------
// ElementsDestroyAmountTxOutStruct
// ------------------------------------------------------------------------
/**
 * @brief ElementsDestroyAmountTxOutStruct 構造体
 */
struct ElementsDestroyAmountTxOutStruct {
  std::string address = "";      //!< address  // NOLINT
  int64_t amount = 0;            //!< amount  // NOLINT
  std::string asset = "";        //!< asset  // NOLINT
  bool is_remove_nonce = false;  //!< is_remove_nonce  // NOLINT
  std::set<std::string> ignore_items;   //!< using on JSON mapping convert.
};

// ------------------------------------------------------------------------
// ElementsDestroyAmountStruct
// ------------------------------------------------------------------------
/**
 * @brief ElementsDestroyAmountStruct 構造体
 */
struct ElementsDestroyAmountStruct {
  int64_t amount = 0;      //!< amount  // NOLINT
  std::string asset = "";  //!< asset  // NOLINT
  std::set<std::string> ignore_items;   //!< using on JSON mapping convert.
};

// ------------------------------------------------------------------------
// ElementsDestroyAmountFeeStruct
// ------------------------------------------------------------------------
/**
 * @brief ElementsDestroyAmountFeeStruct 構造体
 */
struct ElementsDestroyAmountFeeStruct {
  int64_t amount = 0;      //!< amount  // NOLINT
  std::string asset = "";  //!< asset  // NOLINT
  std::set<std::string> ignore_items;   //!< using on JSON mapping convert.
};

// ------------------------------------------------------------------------
// ElementsCreateDestroyAmountRequestStruct
// ------------------------------------------------------------------------
/**
 * @brief ElementsCreateDestroyAmountRequestStruct 構造体
 */
struct ElementsCreateDestroyAmountRequestStruct {
  uint32_t version = 2;                                  //!< version  // NOLINT
  uint32_t locktime = 0;                                 //!< locktime  // NOLINT
  std::vector<ElementsDestroyAmountTxInStruct> txins;    //!< txins  // NOLINT
  std::vector<ElementsDestroyAmountTxOutStruct> txouts;  //!< txouts  // NOLINT
  ElementsDestroyAmountStruct destroy;                   //!< destroy  // NOLINT
  ElementsDestroyAmountFeeStruct fee;                    //!< fee  // NOLINT
  std::set<std::string> ignore_items;   //!< using on JSON mapping convert.
};

// ------------------------------------------------------------------------
// ElementsCreateDestroyAmountResponseStruct
// ------------------------------------------------------------------------
/**
 * @brief ElementsCreateDestroyAmountResponseStruct 構造体
 */
struct ElementsCreateDestroyAmountResponseStruct {
  std::string hex = "";  //!< hex  // NOLINT
  InnerErrorResponseStruct error;       //!< error information
  std::set<std::string> ignore_items;   //!< using on JSON mapping convert.
};

// ------------------------------------------------------------------------
// ElementsCreatePegInAddressRequestStruct
// ------------------------------------------------------------------------
/**
 * @brief ElementsCreatePegInAddressRequestStruct 構造体
 */
struct ElementsCreatePegInAddressRequestStruct {
  std::string fedpegscript = "";    //!< fedpegscript  // NOLINT
  std::string pubkey = "";          //!< pubkey  // NOLINT
  std::string network = "mainnet";  //!< network  // NOLINT
  std::set<std::string> ignore_items;   //!< using on JSON mapping convert.
};

// ------------------------------------------------------------------------
// ElementsCreatePegInAddressResponseStruct
// ------------------------------------------------------------------------
/**
 * @brief ElementsCreatePegInAddressResponseStruct 構造体
 */
struct ElementsCreatePegInAddressResponseStruct {
  std::string mainchain_address = "";   //!< mainchain_address  // NOLINT
  std::string claim_script = "";        //!< claim_script  // NOLINT
  std::string tweak_fedpegscript = "";  //!< tweak_fedpegscript  // NOLINT
  InnerErrorResponseStruct error;       //!< error information
  std::set<std::string> ignore_items;   //!< using on JSON mapping convert.
};

// ------------------------------------------------------------------------
// ElementsPeginWitnessStruct
// ------------------------------------------------------------------------
/**
 * @brief ElementsPeginWitnessStruct 構造体
 */
struct ElementsPeginWitnessStruct {
  int64_t amount = 0;                             //!< amount  // NOLINT
  std::string asset = "";                         //!< asset  // NOLINT
  std::string mainchain_genesis_block_hash = "";  //!< mainchain_genesis_block_hash  // NOLINT
  std::string claim_script = "";                  //!< claim_script  // NOLINT
  std::string mainchain_raw_transaction = "";     //!< mainchain_raw_transaction  // NOLINT
  std::string mainchain_txoutproof = "";          //!< mainchain_txoutproof  // NOLINT
  std::set<std::string> ignore_items;   //!< using on JSON mapping convert.
};

// ------------------------------------------------------------------------
// ElementsPeginTxInStruct
// ------------------------------------------------------------------------
/**
 * @brief ElementsPeginTxInStruct 構造体
 */
struct ElementsPeginTxInStruct {
  bool is_pegin = true;                         //!< is_pegin  // NOLINT
  std::string txid = "";                        //!< txid  // NOLINT
  uint32_t vout = 0;                            //!< vout  // NOLINT
  uint32_t sequence = 4294967295;               //!< sequence  // NOLINT
  ElementsPeginWitnessStruct peginwitness;      //!< peginwitness  // NOLINT
  bool is_remove_mainchain_tx_witness = false;  //!< is_remove_mainchain_tx_witness  // NOLINT
  std::set<std::string> ignore_items;   //!< using on JSON mapping convert.
};

// ------------------------------------------------------------------------
// ElementsPeginTxOutStruct
// ------------------------------------------------------------------------
/**
 * @brief ElementsPeginTxOutStruct 構造体
 */
struct ElementsPeginTxOutStruct {
  std::string address = "";      //!< address  // NOLINT
  int64_t amount = 0;            //!< amount  // NOLINT
  std::string asset = "";        //!< asset  // NOLINT
  bool is_remove_nonce = false;  //!< is_remove_nonce  // NOLINT
  std::set<std::string> ignore_items;   //!< using on JSON mapping convert.
};

// ------------------------------------------------------------------------
// ElementsPeginTxOutFeeStruct
// ------------------------------------------------------------------------
/**
 * @brief ElementsPeginTxOutFeeStruct 構造体
 */
struct ElementsPeginTxOutFeeStruct {
  int64_t amount = 0;      //!< amount  // NOLINT
  std::string asset = "";  //!< asset  // NOLINT
  std::set<std::string> ignore_items;   //!< using on JSON mapping convert.
};

// ------------------------------------------------------------------------
// ElementsCreateRawPeginRequestStruct
// ------------------------------------------------------------------------
/**
 * @brief ElementsCreateRawPeginRequestStruct 構造体
 */
struct ElementsCreateRawPeginRequestStruct {
  uint32_t version = 2;                          //!< version  // NOLINT
  uint32_t locktime = 0;                         //!< locktime  // NOLINT
  std::vector<ElementsPeginTxInStruct> txins;    //!< txins  // NOLINT
  std::vector<ElementsPeginTxOutStruct> txouts;  //!< txouts  // NOLINT
  ElementsPeginTxOutFeeStruct fee;               //!< fee  // NOLINT
  std::set<std::string> ignore_items;   //!< using on JSON mapping convert.
};

// ------------------------------------------------------------------------
// ElementsCreateRawPeginResponseStruct
// ------------------------------------------------------------------------
/**
 * @brief ElementsCreateRawPeginResponseStruct 構造体
 */
struct ElementsCreateRawPeginResponseStruct {
  std::string hex = "";  //!< hex  // NOLINT
  InnerErrorResponseStruct error;       //!< error information
  std::set<std::string> ignore_items;   //!< using on JSON mapping convert.
};

// ------------------------------------------------------------------------
// ElementsPegoutTxInStruct
// ------------------------------------------------------------------------
/**
 * @brief ElementsPegoutTxInStruct 構造体
 */
struct ElementsPegoutTxInStruct {
  std::string txid = "";           //!< txid  // NOLINT
  uint32_t vout = 0;               //!< vout  // NOLINT
  uint32_t sequence = 4294967295;  //!< sequence  // NOLINT
  std::set<std::string> ignore_items;   //!< using on JSON mapping convert.
};

// ------------------------------------------------------------------------
// ElementsPegoutTxOutStruct
// ------------------------------------------------------------------------
/**
 * @brief ElementsPegoutTxOutStruct 構造体
 */
struct ElementsPegoutTxOutStruct {
  std::string address = "";      //!< address  // NOLINT
  int64_t amount = 0;            //!< amount  // NOLINT
  std::string asset = "";        //!< asset  // NOLINT
  bool is_remove_nonce = false;  //!< is_remove_nonce  // NOLINT
  std::set<std::string> ignore_items;   //!< using on JSON mapping convert.
};

// ------------------------------------------------------------------------
// ElementsPegoutStruct
// ------------------------------------------------------------------------
/**
 * @brief ElementsPegoutStruct 構造体
 */
struct ElementsPegoutStruct {
  int64_t amount = 0;                             //!< amount  // NOLINT
  std::string asset = "";                         //!< asset  // NOLINT
  std::string network = "mainnet";                //!< network  // NOLINT
  std::string mainchain_genesis_block_hash = "";  //!< mainchain_genesis_block_hash  // NOLINT
  std::string btc_address = "";                   //!< btc_address  // NOLINT
  std::string online_pubkey = "";                 //!< online_pubkey  // NOLINT
  std::string master_online_key = "";             //!< master_online_key  // NOLINT
  std::string bitcoin_descriptor = "";            //!< bitcoin_descriptor  // NOLINT
  int64_t bip32_counter = 0;                      //!< bip32_counter  // NOLINT
  std::string whitelist = "";                     //!< whitelist  // NOLINT
  std::set<std::string> ignore_items;   //!< using on JSON mapping convert.
};

// ------------------------------------------------------------------------
// ElementsPegoutTxOutFeeStruct
// ------------------------------------------------------------------------
/**
 * @brief ElementsPegoutTxOutFeeStruct 構造体
 */
struct ElementsPegoutTxOutFeeStruct {
  int64_t amount = 0;      //!< amount  // NOLINT
  std::string asset = "";  //!< asset  // NOLINT
  std::set<std::string> ignore_items;   //!< using on JSON mapping convert.
};

// ------------------------------------------------------------------------
// ElementsCreateRawPegoutRequestStruct
// ------------------------------------------------------------------------
/**
 * @brief ElementsCreateRawPegoutRequestStruct 構造体
 */
struct ElementsCreateRawPegoutRequestStruct {
  uint32_t version = 2;                           //!< version  // NOLINT
  uint32_t locktime = 0;                          //!< locktime  // NOLINT
  std::vector<ElementsPegoutTxInStruct> txins;    //!< txins  // NOLINT
  std::vector<ElementsPegoutTxOutStruct> txouts;  //!< txouts  // NOLINT
  ElementsPegoutStruct pegout;                    //!< pegout  // NOLINT
  ElementsPegoutTxOutFeeStruct fee;               //!< fee  // NOLINT
  std::set<std::string> ignore_items;   //!< using on JSON mapping convert.
};

// ------------------------------------------------------------------------
// ElementsCreateRawPegoutResponseStruct
// ------------------------------------------------------------------------
/**
 * @brief ElementsCreateRawPegoutResponseStruct 構造体
 */
struct ElementsCreateRawPegoutResponseStruct {
  std::string hex = "";          //!< hex  // NOLINT
  std::string btc_address = "";  //!< btc_address  // NOLINT
  InnerErrorResponseStruct error;       //!< error information
  std::set<std::string> ignore_items;   //!< using on JSON mapping convert.
};

// ------------------------------------------------------------------------
// ElementsTxInRequestStruct
// ------------------------------------------------------------------------
/**
 * @brief ElementsTxInRequestStruct 構造体
 */
struct ElementsTxInRequestStruct {
  std::string txid = "";           //!< txid  // NOLINT
  uint32_t vout = 0;               //!< vout  // NOLINT
  uint32_t sequence = 4294967295;  //!< sequence  // NOLINT
  std::set<std::string> ignore_items;   //!< using on JSON mapping convert.
};

// ------------------------------------------------------------------------
// ElementsTxOutRequestStruct
// ------------------------------------------------------------------------
/**
 * @brief ElementsTxOutRequestStruct 構造体
 */
struct ElementsTxOutRequestStruct {
  std::string address = "";      //!< address  // NOLINT
  int64_t amount = 0;            //!< amount  // NOLINT
  std::string asset = "";        //!< asset  // NOLINT
  bool is_remove_nonce = false;  //!< is_remove_nonce  // NOLINT
  std::set<std::string> ignore_items;   //!< using on JSON mapping convert.
};

// ------------------------------------------------------------------------
// ElementsTxOutFeeRequestStruct
// ------------------------------------------------------------------------
/**
 * @brief ElementsTxOutFeeRequestStruct 構造体
 */
struct ElementsTxOutFeeRequestStruct {
  int64_t amount = 0;      //!< amount  // NOLINT
  std::string asset = "";  //!< asset  // NOLINT
  std::set<std::string> ignore_items;   //!< using on JSON mapping convert.
};

// ------------------------------------------------------------------------
// ElementsCreateRawTransactionRequestStruct
// ------------------------------------------------------------------------
/**
 * @brief ElementsCreateRawTransactionRequestStruct 構造体
 */
struct ElementsCreateRawTransactionRequestStruct {
  uint32_t version = 2;                            //!< version  // NOLINT
  uint32_t locktime = 0;                           //!< locktime  // NOLINT
  std::vector<ElementsTxInRequestStruct> txins;    //!< txins  // NOLINT
  std::vector<ElementsTxOutRequestStruct> txouts;  //!< txouts  // NOLINT
  ElementsTxOutFeeRequestStruct fee;               //!< fee  // NOLINT
  std::set<std::string> ignore_items;   //!< using on JSON mapping convert.
};

// ------------------------------------------------------------------------
// ElementsCreateRawTransactionResponseStruct
// ------------------------------------------------------------------------
/**
 * @brief ElementsCreateRawTransactionResponseStruct 構造体
 */
struct ElementsCreateRawTransactionResponseStruct {
  std::string hex = "";  //!< hex  // NOLINT
  InnerErrorResponseStruct error;       //!< error information
  std::set<std::string> ignore_items;   //!< using on JSON mapping convert.
};

// ------------------------------------------------------------------------
// ElementsDecodeRawTransactionRequestStruct
// ------------------------------------------------------------------------
/**
 * @brief ElementsDecodeRawTransactionRequestStruct 構造体
 */
struct ElementsDecodeRawTransactionRequestStruct {
  std::string hex = "";                //!< hex  // NOLINT
  std::string network = "liquidv1";    //!< network  // NOLINT
  std::string mainchain_network = "";  //!< mainchain_network  // NOLINT
  bool iswitness = true;               //!< iswitness  // NOLINT
  std::set<std::string> ignore_items;   //!< using on JSON mapping convert.
};

// ------------------------------------------------------------------------
// ElementsDecodeUnlockingScriptStruct
// ------------------------------------------------------------------------
/**
 * @brief ElementsDecodeUnlockingScriptStruct 構造体
 */
struct ElementsDecodeUnlockingScriptStruct {
  std::string asm_ = "";  //!< asm_  // NOLINT
  std::string hex = "";   //!< hex  // NOLINT
  std::set<std::string> ignore_items;   //!< using on JSON mapping convert.
};

// ------------------------------------------------------------------------
// ElementsDecodeIssuanceStruct
// ------------------------------------------------------------------------
/**
 * @brief ElementsDecodeIssuanceStruct 構造体
 */
struct ElementsDecodeIssuanceStruct {
  std::string asset_blinding_nonce = "";   //!< asset_blinding_nonce  // NOLINT
  std::string asset_entropy = "";          //!< asset_entropy  // NOLINT
  bool isreissuance = false;               //!< isreissuance  // NOLINT
  std::string token = "";                  //!< token  // NOLINT
  std::string asset = "";                  //!< asset  // NOLINT
  double assetamount = 0;                  //!< assetamount  // NOLINT
  std::string assetamountcommitment = "";  //!< assetamountcommitment  // NOLINT
  double tokenamount = 0;                  //!< tokenamount  // NOLINT
  std::string tokenamountcommitment = "";  //!< tokenamountcommitment  // NOLINT
  std::set<std::string> ignore_items;   //!< using on JSON mapping convert.
};

// ------------------------------------------------------------------------
// ElementsDecodeRawTransactionTxInStruct
// ------------------------------------------------------------------------
/**
 * @brief ElementsDecodeRawTransactionTxInStruct 構造体
 */
struct ElementsDecodeRawTransactionTxInStruct {
  std::string coinbase = "";                       //!< coinbase  // NOLINT
  std::string txid = "";                           //!< txid  // NOLINT
  int64_t vout = 0;                                //!< vout  // NOLINT
  ElementsDecodeUnlockingScriptStruct script_sig;  //!< script_sig  // NOLINT
  bool is_pegin = false;                           //!< is_pegin  // NOLINT
  int64_t sequence = 0;                            //!< sequence  // NOLINT
  std::vector<std::string> txinwitness;            //!< txinwitness  // NOLINT
  std::vector<std::string> pegin_witness;          //!< pegin_witness  // NOLINT
  ElementsDecodeIssuanceStruct issuance;           //!< issuance  // NOLINT
  std::set<std::string> ignore_items;   //!< using on JSON mapping convert.
};

// ------------------------------------------------------------------------
// ElementsDecodeLockingScriptStruct
// ------------------------------------------------------------------------
/**
 * @brief ElementsDecodeLockingScriptStruct 構造体
 */
struct ElementsDecodeLockingScriptStruct {
  std::string asm_ = "";                      //!< asm_  // NOLINT
  std::string hex = "";                       //!< hex  // NOLINT
  int64_t req_sigs = 0;                       //!< req_sigs  // NOLINT
  std::string type = "";                      //!< type  // NOLINT
  std::vector<std::string> addresses;         //!< addresses  // NOLINT
  std::string pegout_chain = "";              //!< pegout_chain  // NOLINT
  std::string pegout_asm = "";                //!< pegout_asm  // NOLINT
  std::string pegout_hex = "";                //!< pegout_hex  // NOLINT
  int64_t pegout_req_sigs = 0;                //!< pegout_req_sigs  // NOLINT
  std::string pegout_type = "";               //!< pegout_type  // NOLINT
  std::vector<std::string> pegout_addresses;  //!< pegout_addresses  // NOLINT
  std::set<std::string> ignore_items;   //!< using on JSON mapping convert.
};

// ------------------------------------------------------------------------
// ElementsDecodeRawTransactionTxOutStruct
// ------------------------------------------------------------------------
/**
 * @brief ElementsDecodeRawTransactionTxOutStruct 構造体
 */
struct ElementsDecodeRawTransactionTxOutStruct {
  double value = 0;                                  //!< value  // NOLINT
  double value_minimum = 0;                          //!< value_minimum  // NOLINT
  double value_maximum = 0;                          //!< value_maximum  // NOLINT
  int64_t ct_exponent = 0;                           //!< ct_exponent  // NOLINT
  int64_t ct_bits = 0;                               //!< ct_bits  // NOLINT
  std::string surjectionproof = "";                  //!< surjectionproof  // NOLINT
  std::string valuecommitment = "";                  //!< valuecommitment  // NOLINT
  std::string asset = "";                            //!< asset  // NOLINT
  std::string assetcommitment = "";                  //!< assetcommitment  // NOLINT
  std::string commitmentnonce = "";                  //!< commitmentnonce  // NOLINT
  bool commitmentnonce_fully_valid = false;          //!< commitmentnonce_fully_valid  // NOLINT
  int64_t n = 0;                                     //!< n  // NOLINT
  ElementsDecodeLockingScriptStruct script_pub_key;  //!< script_pub_key  // NOLINT
  std::set<std::string> ignore_items;   //!< using on JSON mapping convert.
};

// ------------------------------------------------------------------------
// ElementsDecodeRawTransactionResponseStruct
// ------------------------------------------------------------------------
/**
 * @brief ElementsDecodeRawTransactionResponseStruct 構造体
 */
struct ElementsDecodeRawTransactionResponseStruct {
  std::string txid = "";                                      //!< txid  // NOLINT
  std::string hash = "";                                      //!< hash  // NOLINT
  std::string wtxid = "";                                     //!< wtxid  // NOLINT
  std::string withash = "";                                   //!< withash  // NOLINT
  uint32_t version = 0;                                       //!< version  // NOLINT
  int64_t size = 0;                                           //!< size  // NOLINT
  int64_t vsize = 0;                                          //!< vsize  // NOLINT
  int64_t weight = 0;                                         //!< weight  // NOLINT
  uint32_t locktime = 0;                                      //!< locktime  // NOLINT
  std::vector<ElementsDecodeRawTransactionTxInStruct> vin;    //!< vin  // NOLINT
  std::vector<ElementsDecodeRawTransactionTxOutStruct> vout;  //!< vout  // NOLINT
  InnerErrorResponseStruct error;       //!< error information
  std::set<std::string> ignore_items;   //!< using on JSON mapping convert.
};

// ------------------------------------------------------------------------
// GetConfidentialAddressRequestStruct
// ------------------------------------------------------------------------
/**
 * @brief GetConfidentialAddressRequestStruct 構造体
 */
struct GetConfidentialAddressRequestStruct {
  std::string unblinded_address = "";  //!< unblinded_address  // NOLINT
  std::string key = "";                //!< key  // NOLINT
  std::set<std::string> ignore_items;   //!< using on JSON mapping convert.
};

// ------------------------------------------------------------------------
// GetConfidentialAddressResponseStruct
// ------------------------------------------------------------------------
/**
 * @brief GetConfidentialAddressResponseStruct 構造体
 */
struct GetConfidentialAddressResponseStruct {
  std::string confidential_address = "";  //!< confidential_address  // NOLINT
  InnerErrorResponseStruct error;       //!< error information
  std::set<std::string> ignore_items;   //!< using on JSON mapping convert.
};

// ------------------------------------------------------------------------
// GetUnblindedAddressRequestStruct
// ------------------------------------------------------------------------
/**
 * @brief GetUnblindedAddressRequestStruct 構造体
 */
struct GetUnblindedAddressRequestStruct {
  std::string confidential_address = "";  //!< confidential_address  // NOLINT
  std::set<std::string> ignore_items;   //!< using on JSON mapping convert.
};

// ------------------------------------------------------------------------
// GetUnblindedAddressResponseStruct
// ------------------------------------------------------------------------
/**
 * @brief GetUnblindedAddressResponseStruct 構造体
 */
struct GetUnblindedAddressResponseStruct {
  std::string unblinded_address = "";  //!< unblinded_address  // NOLINT
  InnerErrorResponseStruct error;       //!< error information
  std::set<std::string> ignore_items;   //!< using on JSON mapping convert.
};

// ------------------------------------------------------------------------
// IssuanceDataRequestStruct
// ------------------------------------------------------------------------
/**
 * @brief IssuanceDataRequestStruct 構造体
 */
struct IssuanceDataRequestStruct {
  std::string txin_txid = "";      //!< txin_txid  // NOLINT
  uint32_t txin_vout = 0;          //!< txin_vout  // NOLINT
  int64_t asset_amount = 0;        //!< asset_amount  // NOLINT
  std::string asset_address = "";  //!< asset_address  // NOLINT
  int64_t token_amount = 0;        //!< token_amount  // NOLINT
  std::string token_address = "";  //!< token_address  // NOLINT
  bool is_blind = true;            //!< is_blind  // NOLINT
  std::string contract_hash = "";  //!< contract_hash  // NOLINT
  bool is_remove_nonce = false;    //!< is_remove_nonce  // NOLINT
  std::set<std::string> ignore_items;   //!< using on JSON mapping convert.
};

// ------------------------------------------------------------------------
// SetRawIssueAssetRequestStruct
// ------------------------------------------------------------------------
/**
 * @brief SetRawIssueAssetRequestStruct 構造体
 */
struct SetRawIssueAssetRequestStruct {
  std::string tx = "";                               //!< tx  // NOLINT
  bool is_randomize = false;                         //!< is_randomize  // NOLINT
  std::vector<IssuanceDataRequestStruct> issuances;  //!< issuances  // NOLINT
  std::set<std::string> ignore_items;   //!< using on JSON mapping convert.
};

// ------------------------------------------------------------------------
// IssuanceDataResponseStruct
// ------------------------------------------------------------------------
/**
 * @brief IssuanceDataResponseStruct 構造体
 */
struct IssuanceDataResponseStruct {
  std::string txin_txid = "";  //!< txin_txid  // NOLINT
  uint32_t txin_vout = 0;      //!< txin_vout  // NOLINT
  std::string asset = "";      //!< asset  // NOLINT
  std::string entropy = "";    //!< entropy  // NOLINT
  std::string token = "";      //!< token  // NOLINT
  InnerErrorResponseStruct error;       //!< error information
  std::set<std::string> ignore_items;   //!< using on JSON mapping convert.
};

// ------------------------------------------------------------------------
// SetRawIssueAssetResponseStruct
// ------------------------------------------------------------------------
/**
 * @brief SetRawIssueAssetResponseStruct 構造体
 */
struct SetRawIssueAssetResponseStruct {
  std::string hex = "";                               //!< hex  // NOLINT
  std::vector<IssuanceDataResponseStruct> issuances;  //!< issuances  // NOLINT
  InnerErrorResponseStruct error;       //!< error information
  std::set<std::string> ignore_items;   //!< using on JSON mapping convert.
};

// ------------------------------------------------------------------------
// ReissuanceDataRequestStruct
// ------------------------------------------------------------------------
/**
 * @brief ReissuanceDataRequestStruct 構造体
 */
struct ReissuanceDataRequestStruct {
  std::string txin_txid = "";             //!< txin_txid  // NOLINT
  uint32_t txin_vout = 0;                 //!< txin_vout  // NOLINT
  int64_t amount = 0;                     //!< amount  // NOLINT
  std::string address = "";               //!< address  // NOLINT
  std::string asset_blinding_nonce = "";  //!< asset_blinding_nonce  // NOLINT
  std::string asset_entropy = "";         //!< asset_entropy  // NOLINT
  bool is_remove_nonce = false;           //!< is_remove_nonce  // NOLINT
  std::set<std::string> ignore_items;   //!< using on JSON mapping convert.
};

// ------------------------------------------------------------------------
// SetRawReissueAssetRequestStruct
// ------------------------------------------------------------------------
/**
 * @brief SetRawReissueAssetRequestStruct 構造体
 */
struct SetRawReissueAssetRequestStruct {
  std::string tx = "";                                 //!< tx  // NOLINT
  bool is_randomize = false;                           //!< is_randomize  // NOLINT
  std::vector<ReissuanceDataRequestStruct> issuances;  //!< issuances  // NOLINT
  std::set<std::string> ignore_items;   //!< using on JSON mapping convert.
};

// ------------------------------------------------------------------------
// ReissuanceDataResponseStruct
// ------------------------------------------------------------------------
/**
 * @brief ReissuanceDataResponseStruct 構造体
 */
struct ReissuanceDataResponseStruct {
  std::string txin_txid = "";  //!< txin_txid  // NOLINT
  uint32_t txin_vout = 0;      //!< txin_vout  // NOLINT
  std::string asset = "";      //!< asset  // NOLINT
  std::string entropy = "";    //!< entropy  // NOLINT
  InnerErrorResponseStruct error;       //!< error information
  std::set<std::string> ignore_items;   //!< using on JSON mapping convert.
};

// ------------------------------------------------------------------------
// SetRawReissueAssetResponseStruct
// ------------------------------------------------------------------------
/**
 * @brief SetRawReissueAssetResponseStruct 構造体
 */
struct SetRawReissueAssetResponseStruct {
  std::string hex = "";                                 //!< hex  // NOLINT
  std::vector<ReissuanceDataResponseStruct> issuances;  //!< issuances  // NOLINT
  InnerErrorResponseStruct error;       //!< error information
  std::set<std::string> ignore_items;   //!< using on JSON mapping convert.
};

// ------------------------------------------------------------------------
// UnblindIssuanceStruct
// ------------------------------------------------------------------------
/**
 * @brief UnblindIssuanceStruct 構造体
 */
struct UnblindIssuanceStruct {
  std::string txid = "";                //!< txid  // NOLINT
  int64_t vout = 0;                     //!< vout  // NOLINT
  std::string asset_blinding_key = "";  //!< asset_blinding_key  // NOLINT
  std::string token_blinding_key = "";  //!< token_blinding_key  // NOLINT
  std::set<std::string> ignore_items;   //!< using on JSON mapping convert.
};

// ------------------------------------------------------------------------
// UnblindRawTransactionRequestStruct
// ------------------------------------------------------------------------
/**
 * @brief UnblindRawTransactionRequestStruct 構造体
 */
struct UnblindRawTransactionRequestStruct {
  std::string tx = "";                           //!< tx  // NOLINT
  int64_t target_output_index = -1;              //!< target_output_index  // NOLINT
  std::vector<std::string> blinding_keys;        //!< blinding_keys  // NOLINT
  std::vector<UnblindIssuanceStruct> issuances;  //!< issuances  // NOLINT
  std::set<std::string> ignore_items;   //!< using on JSON mapping convert.
};

// ------------------------------------------------------------------------
// UnblindOutputStruct
// ------------------------------------------------------------------------
/**
 * @brief UnblindOutputStruct 構造体
 */
struct UnblindOutputStruct {
  std::string asset = "";               //!< asset  // NOLINT
  std::string blind_factor = "";        //!< blind_factor  // NOLINT
  std::string asset_blind_factor = "";  //!< asset_blind_factor  // NOLINT
  int64_t amount = 0;                   //!< amount  // NOLINT
  std::set<std::string> ignore_items;   //!< using on JSON mapping convert.
};

// ------------------------------------------------------------------------
// UnblindIssuanceOutputStruct
// ------------------------------------------------------------------------
/**
 * @brief UnblindIssuanceOutputStruct 構造体
 */
struct UnblindIssuanceOutputStruct {
  std::string txid = "";    //!< txid  // NOLINT
  int64_t vout = 0;         //!< vout  // NOLINT
  std::string asset = "";   //!< asset  // NOLINT
  int64_t assetamount = 0;  //!< assetamount  // NOLINT
  std::string token = "";   //!< token  // NOLINT
  int64_t tokenamount = 0;  //!< tokenamount  // NOLINT
  std::set<std::string> ignore_items;   //!< using on JSON mapping convert.
};

// ------------------------------------------------------------------------
// UnblindRawTransactionResponseStruct
// ------------------------------------------------------------------------
/**
 * @brief UnblindRawTransactionResponseStruct 構造体
 */
struct UnblindRawTransactionResponseStruct {
  std::string hex = "";                                       //!< hex  // NOLINT
  std::vector<UnblindOutputStruct> outputs;                   //!< outputs  // NOLINT
  std::vector<UnblindIssuanceOutputStruct> issuance_outputs;  //!< issuance_outputs  // NOLINT
  InnerErrorResponseStruct error;       //!< error information
  std::set<std::string> ignore_items;   //!< using on JSON mapping convert.
};

// ------------------------------------------------------------------------
// GetIssuanceBlindingKeyRequestStruct
// ------------------------------------------------------------------------
/**
 * @brief GetIssuanceBlindingKeyRequestStruct 構造体
 */
struct GetIssuanceBlindingKeyRequestStruct {
  std::string master_blinding_key = "";  //!< master_blinding_key  // NOLINT
  std::string txid = "";                 //!< txid  // NOLINT
  uint32_t vout = 0;                     //!< vout  // NOLINT
  std::set<std::string> ignore_items;   //!< using on JSON mapping convert.
};

// ------------------------------------------------------------------------
// GetIssuanceBlindingKeyResponseStruct
// ------------------------------------------------------------------------
/**
 * @brief GetIssuanceBlindingKeyResponseStruct 構造体
 */
struct GetIssuanceBlindingKeyResponseStruct {
  std::string blinding_key = "";  //!< blinding_key  // NOLINT
  InnerErrorResponseStruct error;       //!< error information
  std::set<std::string> ignore_items;   //!< using on JSON mapping convert.
};

// ------------------------------------------------------------------------
// GetMnemonicWordlistRequestStruct
// ------------------------------------------------------------------------
/**
 * @brief GetMnemonicWordlistRequestStruct 構造体
 */
struct GetMnemonicWordlistRequestStruct {
  std::string language = "en";  //!< language  // NOLINT
  std::set<std::string> ignore_items;   //!< using on JSON mapping convert.
};

// ------------------------------------------------------------------------
// GetMnemonicWordlistResponseStruct
// ------------------------------------------------------------------------
/**
 * @brief GetMnemonicWordlistResponseStruct 構造体
 */
struct GetMnemonicWordlistResponseStruct {
  std::vector<std::string> wordlist;  //!< wordlist  // NOLINT
  InnerErrorResponseStruct error;       //!< error information
  std::set<std::string> ignore_items;   //!< using on JSON mapping convert.
};

// ------------------------------------------------------------------------
// GetWitnessStackNumRequestStruct
// ------------------------------------------------------------------------
/**
 * @brief GetWitnessStackNumRequestStruct 構造体
 */
struct GetWitnessStackNumRequestStruct {
  std::string tx = "";         //!< tx  // NOLINT
  bool is_elements = false;    //!< is_elements  // NOLINT
  std::string txin_txid = "";  //!< txin_txid  // NOLINT
  uint32_t txin_vout = 0;      //!< txin_vout  // NOLINT
  std::set<std::string> ignore_items;   //!< using on JSON mapping convert.
};

// ------------------------------------------------------------------------
// GetWitnessStackNumResponseStruct
// ------------------------------------------------------------------------
/**
 * @brief GetWitnessStackNumResponseStruct 構造体
 */
struct GetWitnessStackNumResponseStruct {
  int64_t count = 0;  //!< count  // NOLINT
  InnerErrorResponseStruct error;       //!< error information
  std::set<std::string> ignore_items;   //!< using on JSON mapping convert.
};

// ------------------------------------------------------------------------
// CreateMultisigRequestStruct
// ------------------------------------------------------------------------
/**
 * @brief CreateMultisigRequestStruct 構造体
 */
struct CreateMultisigRequestStruct {
  uint8_t nrequired = 1;               //!< nrequired  // NOLINT
  std::vector<std::string> keys;       //!< keys  // NOLINT
  bool is_elements = false;            //!< is_elements  // NOLINT
  std::string network = "mainnet";     //!< network  // NOLINT
  std::string address_type = "p2wsh";  //!< address_type  // NOLINT
  std::set<std::string> ignore_items;   //!< using on JSON mapping convert.
};

// ------------------------------------------------------------------------
// CreateMultisigResponseStruct
// ------------------------------------------------------------------------
/**
 * @brief CreateMultisigResponseStruct 構造体
 */
struct CreateMultisigResponseStruct {
  std::string address = "";         //!< address  // NOLINT
  std::string redeem_script = "";   //!< redeem_script  // NOLINT
  std::string witness_script = "";  //!< witness_script  // NOLINT
  InnerErrorResponseStruct error;       //!< error information
  std::set<std::string> ignore_items;   //!< using on JSON mapping convert.
};

// ------------------------------------------------------------------------
// SignatureHashKeyDataStruct
// ------------------------------------------------------------------------
/**
 * @brief SignatureHashKeyDataStruct 構造体
 */
struct SignatureHashKeyDataStruct {
  std::string hex = "";         //!< hex  // NOLINT
  std::string type = "pubkey";  //!< type  // NOLINT
  std::set<std::string> ignore_items;   //!< using on JSON mapping convert.
};

// ------------------------------------------------------------------------
// CreateSignatureHashRequestStruct
// ------------------------------------------------------------------------
/**
 * @brief CreateSignatureHashRequestStruct 構造体
 */
struct CreateSignatureHashRequestStruct {
  std::string tx = "";                  //!< tx  // NOLINT
  std::string txin_txid = "";           //!< txin_txid  // NOLINT
  uint32_t txin_vout = 0;               //!< txin_vout  // NOLINT
  SignatureHashKeyDataStruct key_data;  //!< key_data  // NOLINT
  int64_t amount = 0;                   //!< amount  // NOLINT
  std::string hash_type = "p2wsh";      //!< hash_type  // NOLINT
  std::string sighash_type = "all";     //!< sighash_type  // NOLINT
  bool sighash_anyone_can_pay = false;  //!< sighash_anyone_can_pay  // NOLINT
  std::set<std::string> ignore_items;   //!< using on JSON mapping convert.
};

// ------------------------------------------------------------------------
// CreateSignatureHashResponseStruct
// ------------------------------------------------------------------------
/**
 * @brief CreateSignatureHashResponseStruct 構造体
 */
struct CreateSignatureHashResponseStruct {
  std::string sighash = "";  //!< sighash  // NOLINT
  InnerErrorResponseStruct error;       //!< error information
  std::set<std::string> ignore_items;   //!< using on JSON mapping convert.
};

// ------------------------------------------------------------------------
// ElementsSignatureHashKeyDataStruct
// ------------------------------------------------------------------------
/**
 * @brief ElementsSignatureHashKeyDataStruct 構造体
 */
struct ElementsSignatureHashKeyDataStruct {
  std::string hex = "";         //!< hex  // NOLINT
  std::string type = "pubkey";  //!< type  // NOLINT
  std::set<std::string> ignore_items;   //!< using on JSON mapping convert.
};

// ------------------------------------------------------------------------
// CreateElementsSignatureHashRequestStruct
// ------------------------------------------------------------------------
/**
 * @brief CreateElementsSignatureHashRequestStruct 構造体
 */
struct CreateElementsSignatureHashRequestStruct {
  std::string tx = "";                             //!< tx  // NOLINT
  std::string txin_txid = "";                      //!< txin_txid  // NOLINT
  uint32_t txin_vout = 0;                          //!< txin_vout  // NOLINT
  ElementsSignatureHashKeyDataStruct key_data;     //!< key_data  // NOLINT
  int64_t amount = 0;                              //!< amount  // NOLINT
  std::string confidential_value_commitment = "";  //!< confidential_value_commitment  // NOLINT
  std::string hash_type = "p2wsh";                 //!< hash_type  // NOLINT
  std::string sighash_type = "all";                //!< sighash_type  // NOLINT
  bool sighash_anyone_can_pay = false;             //!< sighash_anyone_can_pay  // NOLINT
  std::set<std::string> ignore_items;   //!< using on JSON mapping convert.
};

// ------------------------------------------------------------------------
// CreateElementsSignatureHashResponseStruct
// ------------------------------------------------------------------------
/**
 * @brief CreateElementsSignatureHashResponseStruct 構造体
 */
struct CreateElementsSignatureHashResponseStruct {
  std::string sighash = "";  //!< sighash  // NOLINT
  InnerErrorResponseStruct error;       //!< error information
  std::set<std::string> ignore_items;   //!< using on JSON mapping convert.
};

// ------------------------------------------------------------------------
// GetSupportedFunctionResponseStruct
// ------------------------------------------------------------------------
/**
 * @brief GetSupportedFunctionResponseStruct 構造体
 */
struct GetSupportedFunctionResponseStruct {
  bool bitcoin = false;   //!< bitcoin  // NOLINT
  bool elements = false;  //!< elements  // NOLINT
  InnerErrorResponseStruct error;       //!< error information
  std::set<std::string> ignore_items;   //!< using on JSON mapping convert.
};

// ------------------------------------------------------------------------
// TxInRequestStruct
// ------------------------------------------------------------------------
/**
 * @brief TxInRequestStruct 構造体
 */
struct TxInRequestStruct {
  std::string txid = "";              //!< txid  // NOLINT
  uint32_t vout = 0;                  //!< vout  // NOLINT
  std::string data = "";              //!< data  // NOLINT
  std::string addr_type = "mainnet";  //!< addr_type  // NOLINT
  uint32_t sequence = 4294967295;     //!< sequence  // NOLINT
  std::set<std::string> ignore_items;   //!< using on JSON mapping convert.
};

// ------------------------------------------------------------------------
// TxOutRequestStruct
// ------------------------------------------------------------------------
/**
 * @brief TxOutRequestStruct 構造体
 */
struct TxOutRequestStruct {
  std::string address = "";  //!< address  // NOLINT
  int64_t amount = 0;        //!< amount  // NOLINT
  std::set<std::string> ignore_items;   //!< using on JSON mapping convert.
};

// ------------------------------------------------------------------------
// CreateRawTransactionRequestStruct
// ------------------------------------------------------------------------
/**
 * @brief CreateRawTransactionRequestStruct 構造体
 */
struct CreateRawTransactionRequestStruct {
  uint32_t version = 2;                    //!< version  // NOLINT
  uint32_t locktime = 0;                   //!< locktime  // NOLINT
  std::vector<TxInRequestStruct> txins;    //!< txins  // NOLINT
  std::vector<TxOutRequestStruct> txouts;  //!< txouts  // NOLINT
  std::set<std::string> ignore_items;   //!< using on JSON mapping convert.
};

// ------------------------------------------------------------------------
// CreateRawTransactionResponseStruct
// ------------------------------------------------------------------------
/**
 * @brief CreateRawTransactionResponseStruct 構造体
 */
struct CreateRawTransactionResponseStruct {
  std::string hex = "";  //!< hex  // NOLINT
  InnerErrorResponseStruct error;       //!< error information
  std::set<std::string> ignore_items;   //!< using on JSON mapping convert.
};

// ------------------------------------------------------------------------
// WitnessStackDataStruct
// ------------------------------------------------------------------------
/**
 * @brief WitnessStackDataStruct 構造体
 */
struct WitnessStackDataStruct {
  uint64_t index = 0;                   //!< index  // NOLINT
  std::string hex = "";                 //!< hex  // NOLINT
  std::string type = "binary";          //!< type  // NOLINT
  bool der_encode = false;              //!< der_encode  // NOLINT
  std::string sighash_type = "all";     //!< sighash_type  // NOLINT
  bool sighash_anyone_can_pay = false;  //!< sighash_anyone_can_pay  // NOLINT
  std::set<std::string> ignore_items;   //!< using on JSON mapping convert.
};

// ------------------------------------------------------------------------
// UpdateWitnessStackRequestStruct
// ------------------------------------------------------------------------
/**
 * @brief UpdateWitnessStackRequestStruct 構造体
 */
struct UpdateWitnessStackRequestStruct {
  std::string tx = "";                   //!< tx  // NOLINT
  bool is_elements = false;              //!< is_elements  // NOLINT
  std::string txin_txid = "";            //!< txin_txid  // NOLINT
  uint32_t txin_vout = 0;                //!< txin_vout  // NOLINT
  WitnessStackDataStruct witness_stack;  //!< witness_stack  // NOLINT
  std::set<std::string> ignore_items;   //!< using on JSON mapping convert.
};

// ------------------------------------------------------------------------
// UpdateWitnessStackResponseStruct
// ------------------------------------------------------------------------
/**
 * @brief UpdateWitnessStackResponseStruct 構造体
 */
struct UpdateWitnessStackResponseStruct {
  std::string hex = "";  //!< hex  // NOLINT
  InnerErrorResponseStruct error;       //!< error information
  std::set<std::string> ignore_items;   //!< using on JSON mapping convert.
};

}  // namespace api
}  // namespace cfd

namespace dlc {
namespace api {

// ------------------------------------------------------------------------
// CombineKeysRequestStruct
// ------------------------------------------------------------------------
/**
 * @brief CombineKeysRequestStruct 構造体
 */
struct CombineKeysRequestStruct {
  std::string pubkey = "";          //!< pubkey  // NOLINT
  std::string commitment_key = "";  //!< commitment_key  // NOLINT
  std::set<std::string> ignore_items;   //!< using on JSON mapping convert.
};

// ------------------------------------------------------------------------
// CreateCETxAddressRequestStruct
// ------------------------------------------------------------------------
/**
 * @brief CreateCETxAddressRequestStruct 構造体
 */
struct CreateCETxAddressRequestStruct {
  std::string network = "mainnet";        //!< network  // NOLINT
  CombineKeysRequestStruct combine_keys;  //!< combine_keys  // NOLINT
  std::string counter_party_pubkey = "";  //!< counter_party_pubkey  // NOLINT
  int64_t delay = 0;                      //!< delay  // NOLINT
  std::set<std::string> ignore_items;   //!< using on JSON mapping convert.
};

// ------------------------------------------------------------------------
// CreateCETxAddressResponseStruct
// ------------------------------------------------------------------------
/**
 * @brief CreateCETxAddressResponseStruct 構造体
 */
struct CreateCETxAddressResponseStruct {
  std::string address = "";          //!< address  // NOLINT
  std::string redeem_script = "";    //!< redeem_script  // NOLINT
  std::string combined_pubkey = "";  //!< combined_pubkey  // NOLINT
  cfd::api::InnerErrorResponseStruct error;   //!< error information
  std::set<std::string> ignore_items;   //!< using on JSON mapping convert.
};

// ------------------------------------------------------------------------
// CETxSignDataStruct
// ------------------------------------------------------------------------
/**
 * @brief CETxSignDataStruct 構造体
 */
struct CETxSignDataStruct {
  std::string hex = "";                 //!< hex  // NOLINT
  std::string type = "sign";            //!< type  // NOLINT
  bool der_encode = true;               //!< der_encode  // NOLINT
  std::string sighash_type = "all";     //!< sighash_type  // NOLINT
  bool sighash_anyone_can_pay = false;  //!< sighash_anyone_can_pay  // NOLINT
  std::set<std::string> ignore_items;   //!< using on JSON mapping convert.
};

// ------------------------------------------------------------------------
// AddCETxSignRequestStruct
// ------------------------------------------------------------------------
/**
 * @brief AddCETxSignRequestStruct 構造体
 */
struct AddCETxSignRequestStruct {
  std::string tx = "";             //!< tx  // NOLINT
  std::string txin_txid = "";      //!< txin_txid  // NOLINT
  uint32_t txin_vout = 0;          //!< txin_vout  // NOLINT
  CETxSignDataStruct sign;         //!< sign  // NOLINT
  bool delayed_unlocking = false;  //!< delayed_unlocking  // NOLINT
  std::string redeem_script = "";  //!< redeem_script  // NOLINT
  std::set<std::string> ignore_items;   //!< using on JSON mapping convert.
};

// ------------------------------------------------------------------------
// AddCETxSignResponseStruct
// ------------------------------------------------------------------------
/**
 * @brief AddCETxSignResponseStruct 構造体
 */
struct AddCETxSignResponseStruct {
  std::string hex = "";  //!< hex  // NOLINT
  cfd::api::InnerErrorResponseStruct error;   //!< error information
  std::set<std::string> ignore_items;   //!< using on JSON mapping convert.
};

}  // namespace api
}  // namespace dlc

// @formatter:on
// clang-format on

#endif  // CFD_INCLUDE_CFD_CFDAPI_STRUCT_H_<|MERGE_RESOLUTION|>--- conflicted
+++ resolved
@@ -178,7 +178,6 @@
 };
 
 // ------------------------------------------------------------------------
-<<<<<<< HEAD
 // CreateAddressKeyDataStruct
 // ------------------------------------------------------------------------
 /**
@@ -187,7 +186,10 @@
 struct CreateAddressKeyDataStruct {
   std::string hex = "";         //!< hex  // NOLINT
   std::string type = "pubkey";  //!< type  // NOLINT
-=======
+  std::set<std::string> ignore_items;   //!< using on JSON mapping convert.
+};
+  
+// ------------------------------------------------------------------------
 // ConvertEntropyToMnemonicRequestStruct
 // ------------------------------------------------------------------------
 /**
@@ -236,7 +238,6 @@
   std::string seed = "";     //!< seed  // NOLINT
   std::string entropy = "";  //!< entropy  // NOLINT
   InnerErrorResponseStruct error;       //!< error information
->>>>>>> b3abc170
   std::set<std::string> ignore_items;   //!< using on JSON mapping convert.
 };
 

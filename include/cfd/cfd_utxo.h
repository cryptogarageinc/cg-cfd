// Copyright 2019 CryptoGarage
/**
 * @file cfd_utxo.h
 *
 * @brief UTXO操作の関連クラス定義
 */
#ifndef CFD_INCLUDE_CFD_CFD_UTXO_H_
#define CFD_INCLUDE_CFD_CFD_UTXO_H_

#include <cstddef>
#include <cstdint>
#include <string>
#include <vector>

#include "cfd/cfd_common.h"
#include "cfdcore/cfdcore_address.h"
#include "cfdcore/cfdcore_amount.h"
#include "cfdcore/cfdcore_coin.h"
#include "cfdcore/cfdcore_elements_transaction.h"
#include "cfdcore/cfdcore_script.h"

namespace cfd {

using cfd::core::Address;
using cfd::core::Amount;
using cfd::core::BlockHash;
using cfd::core::Script;
using cfd::core::Txid;
#ifndef CFD_DISABLE_ELEMENTS
using cfd::core::ConfidentialAssetId;
#endif  // CFD_DISABLE_ELEMENTS

/**
 * @brief Change最小値
 */
static constexpr int64_t kMinChange = 1000000;  // MIN_CHANGE

/**
 * @brief 最小のデータのみを保持するUTXO構造体。
 * @details witness_size_max, uscript_size_max, address_type
 *  は専用APIで算出する。
 * @see cfd::CoinSelection::ConvertToUtxo()
 */
struct Utxo {
<<<<<<< HEAD
  uint64_t block_height;   //!< blick高
  uint8_t block_hash[32];  //!< block hash
  uint8_t txid[32];        //!< txid
  uint32_t vout;           //!< vout
  // uint32_t script_length;    //!< script length
  uint16_t witness_size_max;  //!< witness stack size maximum
  uint16_t uscript_size_max;  //!< unlocking script size maximum
  uint64_t amount;            //!< amount
  uint16_t address_type;      //!< address type (cfd::core::AddressType)
=======
  uint64_t block_height;       //!< blick高
  uint8_t block_hash[32];      //!< block hash
  uint8_t txid[32];            //!< txid
  uint32_t vout;               //!< vout
  uint8_t locking_script[40];  //!< locking script
  uint16_t script_length;      //!< locking script length
  uint16_t address_type;       //!< address type (cfd::core::AddressType)
  uint16_t witness_size_max;   //!< witness stack size maximum
  uint16_t uscript_size_max;   //!< unlocking script size maximum
  uint64_t amount;             //!< amount
>>>>>>> f0edfe29
#ifndef CFD_DISABLE_ELEMENTS
  bool blinded;       //!< has blind
  uint8_t asset[33];  //!< asset
#endif                // CFD_DISABLE_ELEMENTS
  /**
   * @brief 任意のバイナリデータアドレス
   * @details cfdでは領域だけ設けておき、アクセスはしない
   */
  void* binary_data;
#if 0
  int32_t status;           //!< utxo status (reserved)
  // elements
  uint8_t confidential_key[33];      //!< Confidential key
#endif  // if 0
  // calculate
  uint64_t effective_value;  //!< amountからfeeを除外した有効額
  uint64_t fee;              //!< fee
  uint64_t long_term_fee;    //!< 長期間後のfee
};

/**
 * @brief UTXOのフィルタリング条件を指定する。
 */
struct UtxoFilter {
#ifndef CFD_DISABLE_ELEMENTS
  ConfidentialAssetId target_asset;  //!< 利用するasset
#endif                               // CFD_DISABLE_ELEMENTS
  uint32_t reserved;                 //!< 予約領域
};

/**
 * @brief CoinSelectionのオプション情報を保持するクラス
 */
class CFD_EXPORT CoinSelectionOption {
 public:
  /**
   * @brief コンストラクタ
   */
  CoinSelectionOption();

  /**
   * @brief BnB使用フラグを取得します.
   * @retval true BnB使用
   * @retval false BnB未使用
   */
  bool IsUseBnB() const;
  /**
   * @brief 出力変更サイズを取得します.
   * @return 出力変更サイズ
   */
  size_t GetChangeOutputSize() const;
  /**
   * @brief 出力変更サイズを取得します.
   * @return 出力変更サイズ
   */
  size_t GetChangeSpendSize() const;
  /**
   * @brief 効果的なfeeのbaserateを取得します.
   * @return 効果的なfeeのbaserate
   */
  uint64_t GetEffectiveFeeBaserate() const;
  /**
   * @brief 出力変更サイズを取得します.
   * @return 出力変更サイズ
   */
  size_t GetTxNoInputsSize() const;

  /**
   * @brief BnB 使用フラグを設定します.
   * @param[in] use_bnb   BnB 使用フラグ
   */
  void SetUseBnB(bool use_bnb);
  /**
   * @brief 出力変更サイズを設定します.
   * @param[in] size    サイズ
   */
  void SetChangeOutputSize(size_t size);
  /**
   * @brief 受入変更サイズを設定します.
   * @param[in] size    サイズ
   */
  void SetChangeSpendSize(size_t size);
  /**
   * @brief 効果的なfeeのbaserateを設定します.
   * @param[in] baserate    fee baserate
   */
  void SetEffectiveFeeBaserate(uint64_t baserate);
  /**
   * @brief tx合計サイズのうちTxIn分のサイズを差し引いたサイズを設定する。
   * @param[in] size    ignore txin size.
   * @see cfd::TransactionController::GetSizeIgnoreTxIn()
   * @see cfd::ConfidentialTransactionController::GetSizeIgnoreTxIn()
   */
  void SetTxNoInputsSize(size_t size);

#ifndef CFD_DISABLE_ELEMENTS
  /**
   * @brief feeに使用するassetを取得します.
   * @return feeに使用するasset
   */
  ConfidentialAssetId GetFeeAsset() const;
  /**
   * @brief feeに使用するassetを設定します.
   * @param[in] asset   asset
   */
  void SetFeeAsset(const ConfidentialAssetId& asset);
#endif  // CFD_DISABLE_ELEMENTS

 private:
  bool use_bnb_ = true;                  //!< BnB 使用フラグ
  size_t change_output_size_ = 0;        //!< 出力変更サイズ
  size_t change_spend_size_ = 0;         //!< 受入変更サイズ
  uint64_t effective_fee_baserate_ = 0;  //!< feeのbaserate
  /**
   * @brief txのTxIn除外時のサイズ.
   * @details elementsなどの考慮を算出時点で行うこと。
   */
  size_t tx_noinputs_size_ = 0;
#ifndef CFD_DISABLE_ELEMENTS
  ConfidentialAssetId fee_asset_;  //!< feeとして利用するasset
#endif                             // CFD_DISABLE_ELEMENTS
};

/**
 * @brief CoinSelection計算を行うクラス
 */
class CFD_EXPORT CoinSelection {
 public:
  /**
   * @brief コンストラクタ
   */
  CoinSelection();

  /**
   * @brief コンストラクタ
   * @param[in] use_bnb
   */
  explicit CoinSelection(bool use_bnb);

  /**
   * @brief 最小のCoinを選択する。
   * @param[in] target_value    収集額
   * @param[in] utxos           検索対象UTXO一覧
   * @param[in] filter          UTXO収集フィルタ情報
   * @param[in] option_params   オプション情報
   * @param[out] select_value   UTXO収集成功時、合計収集額
   * @param[out] fee_value      UTXO収集成功時、fee金額
   * @return UTXO一覧。空の場合はエラー終了。
   */
  std::vector<Utxo> SelectCoinsMinConf(
      const Amount& target_value, const std::vector<Utxo>& utxos,
      const UtxoFilter& filter, const CoinSelectionOption& option_params,
      Amount* select_value = nullptr, Amount* fee_value = nullptr) const;

  /**
   * @brief CoinSelection(BnB)を実施する。
   * @param[in] target_value    収集額
   * @param[in] utxos           検索対象UTXO一覧
   * @param[in] cost_of_change  コストの変更範囲。
   *              target_value+本値が収集上限値となる。
   * @param[in] not_input_fees  TxIn部を除いたfee額
   * @param[out] select_value   UTXO収集成功時、合計収集額
   * @return UTXO一覧。空の場合はエラー終了。
   */
  std::vector<Utxo> SelectCoinsBnB(
      const Amount& target_value, const std::vector<Utxo>& utxos,
      const Amount& cost_of_change, const Amount& not_input_fees,
      Amount* select_value) const;

  /**
   * @brief CoinSelection(KnapsackSolver)を実施する。
   * @param[in] target_value    収集額
   * @param[in] utxos           検索対象UTXO一覧
   * @param[out] select_value   UTXO収集成功時、合計収集額
   * @return UTXO一覧。空の場合はエラー終了。
   */
  std::vector<Utxo> KnapsackSolver(
      const Amount& target_value, const std::vector<Utxo>& utxos,
      Amount* select_value) const;

  /**
   * @brief UTXO構造体への変換を行う。
   * @param[in] block_height        block高
   * @param[in] block_hash          blockハッシュ
   * @param[in] txid                txid
   * @param[in] vout                vout
   * @param[in] locking_script      block高
   * @param[in] output_descriptor   output descriptor
   * @param[in] amount              amount
   * @param[in] binary_data         任意のデータアドレス
   * @param[out] utxo               変換後のUTXO
   */
  static void ConvertToUtxo(
      uint64_t block_height, const BlockHash& block_hash, const Txid& txid,
      uint32_t vout, const Script& locking_script,
      const std::string& output_descriptor, const Amount& amount,
      const void* binary_data, Utxo* utxo);

#ifndef CFD_DISABLE_ELEMENTS
  /**
   * @brief UTXO構造体への変換を行う。
   * @param[in] block_height        block高
   * @param[in] block_hash          blockハッシュ
   * @param[in] txid                txid
   * @param[in] vout                vout
   * @param[in] locking_script      block高
   * @param[in] output_descriptor   output descriptor
   * @param[in] amount              amount
   * @param[in] asset               asset
   * @param[in] binary_data         任意のデータアドレス
   * @param[out] utxo               変換後のUTXO
   */
  static void ConvertToUtxo(
      uint64_t block_height, const BlockHash& block_hash, const Txid& txid,
      uint32_t vout, const Script& locking_script,
      const std::string& output_descriptor, const Amount& amount,
      const ConfidentialAssetId& asset, const void* binary_data, Utxo* utxo);
#endif  // CFD_DISABLE_ELEMENTS

 private:
  bool use_bnb_;  //!< BnB 利用フラグ
};

}  // namespace cfd

#endif  // CFD_INCLUDE_CFD_CFD_UTXO_H_<|MERGE_RESOLUTION|>--- conflicted
+++ resolved
@@ -42,17 +42,6 @@
  * @see cfd::CoinSelection::ConvertToUtxo()
  */
 struct Utxo {
-<<<<<<< HEAD
-  uint64_t block_height;   //!< blick高
-  uint8_t block_hash[32];  //!< block hash
-  uint8_t txid[32];        //!< txid
-  uint32_t vout;           //!< vout
-  // uint32_t script_length;    //!< script length
-  uint16_t witness_size_max;  //!< witness stack size maximum
-  uint16_t uscript_size_max;  //!< unlocking script size maximum
-  uint64_t amount;            //!< amount
-  uint16_t address_type;      //!< address type (cfd::core::AddressType)
-=======
   uint64_t block_height;       //!< blick高
   uint8_t block_hash[32];      //!< block hash
   uint8_t txid[32];            //!< txid
@@ -63,7 +52,6 @@
   uint16_t witness_size_max;   //!< witness stack size maximum
   uint16_t uscript_size_max;   //!< unlocking script size maximum
   uint64_t amount;             //!< amount
->>>>>>> f0edfe29
 #ifndef CFD_DISABLE_ELEMENTS
   bool blinded;       //!< has blind
   uint8_t asset[33];  //!< asset

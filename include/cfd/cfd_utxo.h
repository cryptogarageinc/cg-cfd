// Copyright 2019 CryptoGarage
/**
 * @file cfd_utxo.h
 *
 * @brief UTXO操作の関連クラス定義
 */
#ifndef CFD_INCLUDE_CFD_CFD_UTXO_H_
#define CFD_INCLUDE_CFD_CFD_UTXO_H_

#include <cstddef>
#include <cstdint>
#include <string>
#include <vector>

#include "cfd/cfd_common.h"
#include "cfdcore/cfdcore_address.h"
#include "cfdcore/cfdcore_amount.h"
#include "cfdcore/cfdcore_coin.h"
#include "cfdcore/cfdcore_elements_address.h"
#include "cfdcore/cfdcore_elements_transaction.h"
#include "cfdcore/cfdcore_script.h"

namespace cfd {

using cfd::core::Amount;
using cfd::core::BlockHash;
using cfd::core::Txid;
using cfd::core::Script;
using cfd::core::Address;
#ifndef CFD_DISABLE_ELEMENTS
using cfd::core::BlindFactor;
using cfd::core::ConfidentialAssetId;
#endif  // CFD_DISABLE_ELEMENTS

/**
 * @brief UTXO構造体
 */
struct Utxo {
  uint64_t block_height;    //<! blick高
  std::string block_hash;   //<! block hash
  std::string txid;         //<! txid
  uint32_t vout;            //<! vout
  std::string script;       //<! script
  std::string address;      //<! address
  std::string descriptor;   //<! output descriptor
  uint64_t amount;          //<! amount
#if 0
  int32_t status;           //<! utxo status (reserved)
#ifndef CFD_DISABLE_ELEMENTS
  // elements
  ConfidentialAddress confidential_address;   //!< Confidential address
  ConfidentialAssetId asset;                  //<! asset
  BlindFactor asset_blind_factor;             //<! asset blind factor
  BlindFactor amount_blind_factor;            //<! blind vactor
#endif  // CFD_DISABLE_ELEMENTS
#endif  // if 0
  // calculate
  uint64_t effective_value;   //<! amountからfeeを除外した有効額
  uint64_t fee;               //<! fee
  uint64_t long_term_fee;     //<! 長期間後のfee
};

/**
 * @brief UTXOのフィルタリング条件を指定する。
 */
struct UtxoFilter {
#ifndef CFD_DISABLE_ELEMENTS
  ConfidentialAssetId include_asset;    //!< 利用するasset
#endif  // CFD_DISABLE_ELEMENTS
  uint32_t reserved;    //!< 予約領域
};

<<<<<<< HEAD
/**
 * @brief CoinSelectionのオプション情報を保持するクラス
 */
class CFD_EXPORT CoinSelectionOption
{
 public:
  /**
   * @brief コンストラクタ
   */
  CoinSelectionOption();

  /**
   * @brief BnB使用フラグを取得します.
   * @retval true BnB使用
   * @retval false BnB未使用
   */
  bool IsUseBnB() const;
  /**
   * @brief 出力変更サイズを取得します.
   * @return 出力変更サイズ
   */
  size_t GetChangeOutputSize() const;
  /**
   * @brief 出力変更サイズを取得します.
   * @return 出力変更サイズ
   */
  size_t GetChangeSpendSize() const;
  /**
   * @brief 効果的なfeeのbase rateを取得します.
   * @return 効果的なfeeのbase rate
   */
  uint64_t GetEffectiveFeeBaseRate() const;
  /**
   * @brief 出力変更サイズを取得します.
   * @return 出力変更サイズ
   */
  size_t GetTxNoInputsSize() const;
  /**
   * @brief feeに使用するassetを取得します.
   * @return feeに使用するasset
   */
  ConfidentialAssetId GetFeeAsset() const;

  /**
   * @brief BnB 使用フラグを設定します.
   * @param[in] asset   BnB 使用フラグ
   */
  void IsUseBnB(bool use_bnb);
  /**
   * @brief 出力変更サイズを設定します.
   * @param[in] size    サイズ
   */
  void GetChangeOutputSize(size_t size);
  /**
   * @brief 受入変更サイズを設定します.
   * @param[in] size    サイズ
   */
  void GetChangeSpendSize(size_t size) ;
  /**
   * @brief 効果的なfeeのbase rateを設定します.
   * @param[in] base_rate   fee base rate
   */
  void GetEffectiveFeeBaseRate(uint64_t base_rate);
  /**
   * @brief tx合計サイズのうちTxIn分のサイズを差し引いたサイズを設定する。
   * @param[in] size    ignore txin size.
   * @see cfd::AbstractTransactionController::GetSizeIgnoreTxIn()
   */
  void GetTxNoInputsSize(size_t size);
  /**
   * @brief feeに使用するassetを設定します.
   * @param[in] asset   asset
   */
  void SetFeeAsset(const ConfidentialAssetId& asset);

 private:
  bool use_bnb_ = true;            //!< BnB 使用フラグ
  size_t change_output_size_ = 0;  //!< 出力変更サイズ
  size_t change_spend_size_ = 0;   //!< 受入変更サイズ
  uint64_t effective_fee_baserate_ = 0;  //!< feeのbaserate
=======

class CoinSelectionOption
{
 public:
  bool use_bnb = true;            //!<
  size_t change_output_size = 0;  //!<
  size_t change_spend_size = 0;   //!<
  uint64_t effective_fee_baserate = 0;  //!< feeのbaserate
>>>>>>> bdc686d8
  /**
   * @brief txのTxIn除外時のサイズ.
   * @details elementsなどの考慮を算出時点で行うこと。
   */
  size_t tx_noinputs_size_ = 0;
#ifndef CFD_DISABLE_ELEMENTS
  ConfidentialAssetId fee_asset_;  //!< feeとして利用するasset
#endif  // CFD_DISABLE_ELEMENTS
};

/**
 * @brief CoinSelection計算を行うクラス
 */
class CFD_EXPORT CoinSelection {
 public:
  /**
   * @brief コンストラクタ
   */
  CoinSelection();

  /**
   * @brief コンストラクタ
   * @param[in] use_bnb
   */
  CoinSelection(bool use_bnb);

  /**
   * @brief 最小のCoinを選択する。
   * @param[in] target_value    収集額
   * @param[in] utxos           検索対象UTXO一覧
   * @param[in] filter          UTXO収集フィルタ情報
   * @param[in] option_params   オプション情報
   * @param[out] select_value   UTXO収集成功時、合計収集額
   * @param[out] fee_value      UTXO収集成功時、fee金額
   * @return UTXO一覧。空の場合はエラー終了。
   */
  std::vector<Utxo> SelectCoinsMinConf(const Amount& target_value,
    const std::vector<Utxo>& utxos, const UtxoFilter& filter,
    const CoinSelectionOption& option_params,
    Amount* select_value = nullptr, Amount* fee_value = nullptr) const;

  /**
   * @brief CoinSelection(BnB)を実施する。
   * @param[in] target_value    収集額
   * @param[in] utxos           検索対象UTXO一覧
   * @param[in] cost_of_change  コストの変更範囲。
   *              target_value+本値が収集上限値となる。
   * @param[in] not_input_fees  TxIn部を除いたfee額
   * @param[out] select_value   UTXO収集成功時、合計収集額
   * @return UTXO一覧。空の場合はエラー終了。
   */
  std::vector<Utxo> SelectCoinsBnB(const Amount& target_value, const std::vector<Utxo>& utxos,
    const Amount& cost_of_change, const Amount& not_input_fees,
    Amount* select_value);

  /**
   * @brief CoinSelection(KnapsackSolver)を実施する。
   * @param[in] target_value    収集額
   * @param[in] utxos           検索対象UTXO一覧
   * @param[out] select_value   UTXO収集成功時、合計収集額
   * @return UTXO一覧。空の場合はエラー終了。
   */
  std::vector<Utxo> KnapsackSolver(const Amount& target_value, const std::vector<Utxo>& utxos,
    Amount* select_value);

 private:
  bool use_bnb_ = true;     //<! BnB 利用フラグ
};

}  // namespace cfd

#endif  // CFD_INCLUDE_CFD_CFD_UTXO_H_<|MERGE_RESOLUTION|>--- conflicted
+++ resolved
@@ -70,7 +70,6 @@
   uint32_t reserved;    //!< 予約領域
 };
 
-<<<<<<< HEAD
 /**
  * @brief CoinSelectionのオプション情報を保持するクラス
  */
@@ -151,16 +150,6 @@
   size_t change_output_size_ = 0;  //!< 出力変更サイズ
   size_t change_spend_size_ = 0;   //!< 受入変更サイズ
   uint64_t effective_fee_baserate_ = 0;  //!< feeのbaserate
-=======
-
-class CoinSelectionOption
-{
- public:
-  bool use_bnb = true;            //!<
-  size_t change_output_size = 0;  //!<
-  size_t change_spend_size = 0;   //!<
-  uint64_t effective_fee_baserate = 0;  //!< feeのbaserate
->>>>>>> bdc686d8
   /**
    * @brief txのTxIn除外時のサイズ.
    * @details elementsなどの考慮を算出時点で行うこと。

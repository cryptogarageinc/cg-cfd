--- conflicted
+++ resolved
@@ -117,103 +117,5 @@
 
 }  // namespace api
 }  // namespace cfd
-<<<<<<< HEAD
-=======
 
-namespace cfd {
-namespace js {
-namespace api {
-
-using cfd::core::ByteData;
-using cfd::core::Pubkey;
-using cfd::core::Script;
-
-/**
- * @typedef LockingScriptType
- * @brief LockingScript の Script Type 定義
- */
-enum LockingScriptType {
-  kNonStandard = 0,      //!< non standard locking script
-  kPayToPubkey,          //!< p2pk locking script
-  kPayToPubkeyHash,      //!< p2pkh locking script
-  kPayToScriptHash,      //!< p2sh locking script
-  kMultisig,             //!< multisig locking script
-  kNullData,             //!< null data of locking script
-  kWitnessV0ScriptHash,  //!< p2wsh locking script
-  kWitnessV0KeyHash,     //!< p2wpkh locking script
-  kWitnessUnknown,       //!< invalid witness ver locking script
-  kTrue,                 //!< can spend anyone script
-#ifndef CFD_DISABLE_ELEMENTS
-  kFee,  //!< type fee
-#endif   // CFD_DISABLE_ELEMENTS
-};
-
-/**
- * @brief LockingScriptの解析情報
- */
-struct ExtractScriptData {
-  LockingScriptType script_type;  //!< LockingScript種別
-  std::vector<ByteData> pushed_datas;  //!< LockingScriptに含まれるhashデータ
-  int64_t req_sigs;                    //!< Unlockingに必要なSignature数
-};
-
-/**
- * @brief Class providing common functionalities to TransactionStructApi and
- * ConfidentialTransactionApi.
- */
-class TransactionStructApiBase {
- public:
-  /**
-   * @brief Convert signature information to a signature.
-   * @param[in] hex_string              Signature information
-   * @param[in] is_sign                 Whether signature data is provided
-   * @param[in] is_der_encode           Whether the signature is DER encoded
-   * @param[in] sighash_type            SigHash type
-   * @param[in] sighash_anyone_can_pay  Flag determining if SigHash is
-   * anyone_can_pay
-   * @return Converted signature information.
-   */
-  static ByteData ConvertSignDataToSignature(
-      const std::string& hex_string, bool is_sign, bool is_der_encode,
-      const std::string& sighash_type, bool sighash_anyone_can_pay);
-
-  /**
-   * @brief Convert a string to a SigHashType object.
-   * @param[in] sighash_type_string   SigHashType as a string
-   * @param[in] is_anyone_can_pay     whether or not anyone_can_pay is used
-   * @return SigHashType object
-   */
-  static cfd::core::SigHashType ConvertSigHashType(
-      const std::string& sighash_type_string, bool is_anyone_can_pay);
-
-  /**
-   * @brief LockingScriptの解析を行う.
-   * @param[in] locking_script LockingScriptデータ
-   * @return 解析された ExtractScriptData インスタンス
-   */
-  static ExtractScriptData ExtractLockingScript(Script locking_script);
-
-  /**
-   * @brief LockingScriptType を文字列情報に変換する.
-   * @param[in] script_type LockingScriptType インスタンス
-   * @return LockingScriptType に応じたscript_type文字列
-   */
-  static std::string ConvertLockingScriptTypeString(
-      LockingScriptType script_type);
-
-  /**
-   * @brief Convert SignDataStruct to SignParameter object.
-   * @param[in] sign_data   SignDataStruct which is passed by StructApi request.
-   * @return a SignParameter instance
-   */
-  template <class SignStructClass>
-  static SignParameter ConvertSignDataStructToSignParameter(
-      const SignStructClass& sign_data);
-};
-
-}  // namespace api
-}  // namespace js
-}  // namespace cfd
-
->>>>>>> 8dd99550
 #endif  // CFD_SRC_CFDAPI_TRANSACTION_BASE_H_
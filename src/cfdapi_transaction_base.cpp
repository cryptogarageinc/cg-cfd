--- conflicted
+++ resolved
@@ -415,166 +415,6 @@
 using cfd::core::Txid;
 using cfd::core::logger::warn;
 
-// -----------------------------------------------------------------------------
-// ファイル内関数
-// -----------------------------------------------------------------------------
-
-/**
- * @brief Validate the request for AddMultisigSign.
- * @param[in] req       request information
- * @param[in] addr_type the address type for the request
- */
-static void ValidateAddMultisigSignRequest(  // linefeed
-    AddMultisigSignRequestStruct req, AddressType addr_type) {
-  // check txHex
-  if (req.tx.empty()) {
-    warn(
-        CFD_LOG_SOURCE,
-        "Failed to AddSegwitMultisigSignRequest. Transaction hex empty.");
-    throw CfdException(
-        CfdError::kCfdIllegalArgumentError,
-        "Invalid hex string. empty txHex.");
-  }
-
-  // check require script
-  switch (addr_type) {
-    case AddressType::kP2shAddress: {
-      if (req.txin.redeem_script.empty()) {
-        warn(
-            CFD_LOG_SOURCE,
-            "Failed to AddSegwitMultisigSignRequest. redeem script empty.");
-        throw CfdException(
-            CfdError::kCfdIllegalArgumentError,
-            "Invalid hex string. empty redeemScript.");
-      }
-      break;
-    }
-    case AddressType::kP2wshAddress: {
-      if (req.txin.witness_script.empty()) {
-        warn(
-            CFD_LOG_SOURCE,
-            "Failed to AddSegwitMultisigSignRequest. witness script empty.");
-        throw CfdException(
-            CfdError::kCfdIllegalArgumentError,
-            "Invalid hex string. empty witnessScript.");
-      }
-      break;
-    }
-    case AddressType::kP2shP2wshAddress: {
-      if (req.txin.redeem_script.empty()) {
-        warn(
-            CFD_LOG_SOURCE,
-            "Failed to AddSegwitMultisigSignRequest. redeem script empty.");
-        throw CfdException(
-            CfdError::kCfdIllegalArgumentError,
-            "Invalid hex string. empty redeemScript.");
-      }
-      if (req.txin.witness_script.empty()) {
-        warn(
-            CFD_LOG_SOURCE,
-            "Failed to AddSegwitMultisigSignRequest. witness script empty.");
-        throw CfdException(
-            CfdError::kCfdIllegalArgumentError,
-            "Invalid hex string. empty witnessScript.");
-      }
-      break;
-    }
-    default: {
-      warn(
-          CFD_LOG_SOURCE,
-          "Failed to AddSegwitMultisigSignRequest. address type must be one "
-          "of p2sh address.");
-      throw CfdException(
-          CfdError::kCfdIllegalArgumentError, "Invalid address type.");
-    }
-  }
-
-  // check signData (not empty)
-  if (req.txin.sign_params.empty()) {
-    warn(
-        CFD_LOG_SOURCE,
-        "Failed to AddSegwitMultisigSignRequest. sign parameters empty.");
-    throw CfdException(
-        CfdError::kCfdIllegalArgumentError,
-        "Invalid array length. empty signParams.");
-  }
-
-  // check signData (too much data)
-  if (req.txin.sign_params.size() > 15) {
-    warn(
-        CFD_LOG_SOURCE,
-        "Failed to AddSegwitMultisigSignRequest. sign array length over.");
-    throw CfdException(
-        CfdError::kCfdOutOfRangeError,
-        "Value out of range. sign array length over.");
-  }
-}
-
-<<<<<<< HEAD
-SigHashType TransactionStructApiBase::ConvertSigHashType(
-=======
-SignDataType ConvertToSignDataType(const std::string& data_type) {
-  if (data_type == "sign") {
-    return SignDataType::kSign;
-  } else if (data_type == "binary") {
-    return SignDataType::kBinary;
-  } else if (data_type == "pubkey") {
-    return SignDataType::kPubkey;
-  } else if (data_type == "redeem_script") {
-    return SignDataType::kRedeemScript;
-  } else {
-    warn(
-        CFD_LOG_SOURCE,
-        "Failed to ConvertToSignDataType. Invalid data_type string passed. "
-        "data_type=[{}]",
-        data_type);
-    throw CfdException(
-        CfdError::kCfdIllegalArgumentError,
-        "Sign data type convert error. Invalid data_type string passed.");
-  }
-}
-
-SignParameter TransactionApiBase::ConvertSignDataStructToSignParameter(
-    const SignDataStruct& sign_data) {
-  SignDataType data_type = ConvertToSignDataType(sign_data.type);
-  switch (data_type) {
-    case kSign:
-      return SignParameter(
-          ByteData(sign_data.hex), sign_data.der_encode, 
-          TransactionApiBase::ConvertSigHashType(sign_data.sighash_type, sign_data.sighash_anyone_can_pay));
-    case kBinary:
-      return SignParameter(ByteData(sign_data.hex));
-    case kPubkey:
-      return SignParameter(Pubkey(sign_data.hex));
-    case kRedeemScript:
-      return SignParameter(Script(sign_data.hex));
-  }
-}
-
-SigHashType TransactionApiBase::ConvertSigHashType(
->>>>>>> 32125884
-    const std::string& sighash_type_string, bool is_anyone_can_pay) {
-  std::string check_string = sighash_type_string;
-  std::transform(
-      check_string.begin(), check_string.end(), check_string.begin(),
-      ::tolower);
-  if (check_string == "all") {
-    return SigHashType(SigHashAlgorithm::kSigHashAll, is_anyone_can_pay);
-  } else if (check_string == "none") {
-    return SigHashType(SigHashAlgorithm::kSigHashNone, is_anyone_can_pay);
-  } else if (check_string == "single") {
-    return SigHashType(SigHashAlgorithm::kSigHashSingle, is_anyone_can_pay);
-  }
-  warn(
-      CFD_LOG_SOURCE,
-      "Failed to CreateMultisig. Invalid sighash_type: sighashType={}",
-      sighash_type_string);
-  throw CfdException(
-      CfdError::kCfdIllegalArgumentError,
-      "Invalid sighashType. sighashType must be "
-      "\"all, none, single\".");
-}
-
 /**
  * @brief Convert signature information to a signature.
  * @param[in] hex_string              Signature information
@@ -605,6 +445,73 @@
     byte_data = ByteData(hex_string);
   }
   return byte_data;
+}
+
+/**
+ * @brief Convert sign data type from string.
+ * @param[in] data_type               data type string
+ * anyone_can_pay
+ * @return sign data type.
+ */
+static SignDataType ConvertToSignDataType(const std::string& data_type) {
+  if (data_type == "sign") {
+    return SignDataType::kSign;
+  } else if (data_type == "binary") {
+    return SignDataType::kBinary;
+  } else if (data_type == "pubkey") {
+    return SignDataType::kPubkey;
+  } else if (data_type == "redeem_script") {
+    return SignDataType::kRedeemScript;
+  } else {
+    warn(
+        CFD_LOG_SOURCE,
+        "Failed to ConvertToSignDataType. Invalid data_type string passed. "
+        "data_type=[{}]",
+        data_type);
+    throw CfdException(
+        CfdError::kCfdIllegalArgumentError,
+        "Sign data type convert error. Invalid data_type string passed.");
+  }
+}
+
+SignParameter TransactionStructApiBase::ConvertSignDataStructToSignParameter(
+    const SignDataStruct& sign_data) {
+  SignDataType data_type = ConvertToSignDataType(sign_data.type);
+  switch (data_type) {
+    case kSign:
+      return SignParameter(
+          ByteData(sign_data.hex), sign_data.der_encode, 
+          TransactionStructApiBase::ConvertSigHashType(sign_data.sighash_type, sign_data.sighash_anyone_can_pay));
+    case kBinary:
+      return SignParameter(ByteData(sign_data.hex));
+    case kPubkey:
+      return SignParameter(Pubkey(sign_data.hex));
+    case kRedeemScript:
+      return SignParameter(Script(sign_data.hex));
+  }
+}
+
+SigHashType TransactionStructApiBase::ConvertSigHashType(
+    const std::string& sighash_type_string, bool is_anyone_can_pay) {
+  std::string check_string = sighash_type_string;
+  std::transform(
+      check_string.begin(), check_string.end(), check_string.begin(),
+      ::tolower);
+  if (check_string == "all") {
+    return SigHashType(SigHashAlgorithm::kSigHashAll, is_anyone_can_pay);
+  } else if (check_string == "none") {
+    return SigHashType(SigHashAlgorithm::kSigHashNone, is_anyone_can_pay);
+  } else if (check_string == "single") {
+    return SigHashType(SigHashAlgorithm::kSigHashSingle, is_anyone_can_pay);
+  }
+  warn(
+      CFD_LOG_SOURCE,
+      "Failed to CreateMultisig. Invalid sighash_type: sighashType={}",
+      sighash_type_string);
+  throw CfdException(
+      CfdError::kCfdIllegalArgumentError,
+      "Invalid sighashType. sighashType must be "
+      "\"all, none, single\".");
 }
 
 template <class T>
@@ -732,105 +639,6 @@
       request, call_func, std::string(__FUNCTION__));
   return result;
 }
-
-#if 0
-template <class T>
-AddMultisigSignResponseStruct TransactionStructApiBase::AddMultisigSign(
-    const AddMultisigSignRequestStruct& request,
-    std::function<T(const std::string&)> create_controller) {
-  auto call_func =
-      [create_controller](const AddMultisigSignRequestStruct& request)
-      -> AddMultisigSignResponseStruct {  // NOLINT
-    AddMultisigSignResponseStruct response;
-    // validate request
-    AddressType addr_type =
-        AddressStructApi::ConvertAddressType(request.txin.hash_type);
-    ValidateAddMultisigSignRequest(request, addr_type);
-
-    const std::string& hex_string = request.tx;
-    T txc = create_controller(hex_string);
-
-    // extract pubkeys from redeem script
-    // ValidateAddMultiSignRequest ensures that we have one of three correct
-    // types.
-    Script redeem_script = addr_type == AddressType::kP2shAddress
-                               ? Script(request.txin.redeem_script)
-                               : Script(request.txin.witness_script);
-
-    std::vector<Pubkey> pubkeys =
-        cfd::api::ExtractPubkeysFromMultisigScript(redeem_script);
-    // get signParams from json request
-    std::vector<MultisigSignDataStruct> sign_params = request.txin.sign_params;
-
-    // set signParam to signature_data (only contains relatedPubkey);
-    std::vector<ByteData> signature_data;
-    for (const Pubkey& pubkey : pubkeys) {
-      for (auto itr = sign_params.begin(); itr != sign_params.end();) {
-        MultisigSignDataStruct sign_param = *itr;
-        if (sign_param.related_pubkey != pubkey.GetHex()) {
-          ++itr;
-          continue;
-        }
-
-        itr = sign_params.erase(itr);
-        ByteData byte_data = ConvertSignDataToSignature(
-            sign_param.hex, true, sign_param.der_encode,
-            sign_param.sighash_type, sign_param.sighash_anyone_can_pay);
-        signature_data.push_back(byte_data);
-      }
-    }
-
-    // set the others to signature data
-    for (MultisigSignDataStruct sign_param : sign_params) {
-      // related pubkey not found in script
-      if (!sign_param.related_pubkey.empty()) {
-        warn(
-            CFD_LOG_SOURCE,
-            "Failed to AddMultisigSign. Missing related pubkey"
-            " in script.: relatedPubkey={}, script={}",
-            sign_param.related_pubkey, redeem_script.GetHex());
-        throw CfdException(
-            CfdError::kCfdIllegalArgumentError,
-            "Missing related pubkey in script."
-            " Check your signature and pubkey pair.");
-      }
-      ByteData byte_data = ConvertSignDataToSignature(
-          sign_param.hex, true, sign_param.der_encode, sign_param.sighash_type,
-          sign_param.sighash_anyone_can_pay);
-      signature_data.push_back(byte_data);
-    }
-
-    // set signatures to target input
-    Txid txid(request.txin.txid);
-    if (addr_type == AddressType::kP2shAddress) {
-      cfd::api::SetP2shMultisigUnlockingScript(
-          signature_data, redeem_script, txid, request.txin.vout, &txc);
-    } else {
-      cfd::api::SetP2wshMultisigWitnessStack(
-          signature_data, redeem_script, txid, request.txin.vout,
-          request.txin.clear_stack, &txc);
-    }
-
-    if (addr_type == AddressType::kP2shP2wshAddress) {
-      // set p2sh redeem script to unlockking script
-      Script p2sh_redeem_script(request.txin.redeem_script);
-      ScriptBuilder sb;
-      sb.AppendData(p2sh_redeem_script);
-      txc.SetUnlockingScript(
-          Txid(request.txin.txid), request.txin.vout, sb.Build());
-    }
-
-    response.hex = txc.GetHex();
-    return response;
-  };
-
-  AddMultisigSignResponseStruct result;
-  result = ExecuteStructApi<
-      AddMultisigSignRequestStruct, AddMultisigSignResponseStruct>(
-      request, call_func, std::string(__FUNCTION__));
-  return result;
-}
-#endif
 
 ExtractScriptData TransactionStructApiBase::ExtractLockingScript(
     Script locking_script) {

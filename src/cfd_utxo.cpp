// Copyright 2019 CryptoGarage
/**
 * @file cfd_utxo.cpp
 *
 * @brief UTXO操作の関連クラスの実装ファイル
 */
#include <algorithm>
#include <cassert>
#include <cmath>
#include <cstring>
#include <map>
#include <string>
#include <utility>
#include <vector>

#include "cfd/cfd_utxo.h"

#include "cfd/cfd_common.h"
#include "cfd/cfd_fee.h"
#include "cfdcore/cfdcore_address.h"
#include "cfdcore/cfdcore_amount.h"
#include "cfdcore/cfdcore_coin.h"
#include "cfdcore/cfdcore_exception.h"
#include "cfdcore/cfdcore_logger.h"
#include "cfdcore/cfdcore_script.h"
#include "cfdcore/cfdcore_transaction_common.h"
#ifndef CFD_DISABLE_ELEMENTS
#include "cfdcore/cfdcore_elements_transaction.h"
#endif  // CFD_DISABLE_ELEMENTS

namespace cfd {

using cfd::core::AbstractTransaction;
using cfd::core::AddressType;
using cfd::core::Amount;
using cfd::core::BlockHash;
using cfd::core::CfdError;
using cfd::core::CfdException;
using cfd::core::kMaxAmount;
using cfd::core::RandomNumberUtil;
using cfd::core::Script;
using cfd::core::Txid;
using cfd::core::TxIn;
#ifndef CFD_DISABLE_ELEMENTS
using cfd::core::ConfidentialAssetId;
using cfd::core::ConfidentialTxIn;
using cfd::core::ConfidentialTxOut;
using cfd::core::ConfidentialTxOutReference;
using cfd::core::ConfidentialValue;
#endif  // CFD_DISABLE_ELEMENTS
using cfd::core::logger::info;
using cfd::core::logger::warn;

// -----------------------------------------------------------------------------
// Inner definitions
// -----------------------------------------------------------------------------
//! SelectCoinsBnBの最大繰り返し回数
static constexpr const size_t kBnBMaxTotalTries = 100000;

//! KnapsackSolver ApproximateBestSubsetの繰り返し回数
static constexpr const int kApproximateBestSubsetIterations = 100000;

//! Change最小値
static constexpr const uint64_t kMinChange = 1000000;  // MIN_CHANGE

//! LongTerm fee rate default (20.0)
static constexpr const uint64_t kDefaultLongTermFeeRate = 20000;

//! dust relay tx fee rate
static constexpr const uint64_t kDustRelayTxFeeRate = 3000;

//! default discard fee
static constexpr const uint64_t kDefaultDiscardFee = 10000;

//! WITNESS_SCALE_FACTOR
static constexpr const uint32_t kWitnessScaleFactor = 4;

// -----------------------------------------------------------------------------
// CoinSelectionOption
// -----------------------------------------------------------------------------
CoinSelectionOption::CoinSelectionOption()
    : effective_fee_baserate_(kDefaultLongTermFeeRate),
      long_term_fee_baserate_(kDefaultLongTermFeeRate),
      knapsack_minimum_change_(-1),
      dust_fee_rate_(kDustRelayTxFeeRate) {
  // do nothing
}

bool CoinSelectionOption::IsUseBnB() const { return use_bnb_; }

size_t CoinSelectionOption::GetChangeOutputSize() const {
  return change_output_size_;
}

size_t CoinSelectionOption::GetChangeSpendSize() const {
  return change_spend_size_;
}

uint64_t CoinSelectionOption::GetEffectiveFeeBaserate() const {
  return effective_fee_baserate_;
}

uint64_t CoinSelectionOption::GetLongTermFeeBaserate() const {
  return long_term_fee_baserate_;
}

int64_t CoinSelectionOption::GetKnapsackMinimumChange() const {
  return knapsack_minimum_change_;
}

Amount CoinSelectionOption::GetDustFeeAmount(const Address& address) const {
  FeeCalculator dust_fee(
      (dust_fee_rate_ <= 0) ? kDustRelayTxFeeRate : dust_fee_rate_);
  Script locking_script = address.GetLockingScript();
  TxOut txout(Amount(), locking_script);
  TxOutReference txout_ref(txout);
  uint32_t size = txout_ref.GetSerializeSize();

  // Reference: bitcoin/src/policy/policy.cpp : GetDustThreshold()
  if (locking_script.IsWitnessProgram()) {
    // sum the sizes of the parts of a transaction input
    // with 75% segwit discount applied to the script size.
    size += (32 + 4 + 1 + (107 / kWitnessScaleFactor) + 4);
  } else {
    size += (32 + 4 + 1 + 107 + 4);  // the 148 mentioned above
  }
  return dust_fee.GetFee(size);
}

void CoinSelectionOption::SetUseBnB(bool use_bnb) { use_bnb_ = use_bnb; }

void CoinSelectionOption::SetChangeOutputSize(size_t size) {
  change_output_size_ = size;
}

void CoinSelectionOption::SetChangeSpendSize(size_t size) {
  change_spend_size_ = size;
}

void CoinSelectionOption::SetEffectiveFeeBaserate(double baserate) {
  effective_fee_baserate_ = static_cast<uint64_t>(floor(baserate * 1000));
}

void CoinSelectionOption::SetLongTermFeeBaserate(double baserate) {
  long_term_fee_baserate_ = static_cast<uint64_t>(floor(baserate * 1000));
}

void CoinSelectionOption::SetKnapsackMinimumChange(int64_t min_change) {
  knapsack_minimum_change_ = min_change;
}

void CoinSelectionOption::SetDustFeeRate(double baserate) {
  dust_fee_rate_ = static_cast<uint64_t>(floor(baserate * 1000));
}

void CoinSelectionOption::InitializeTxSizeInfo() {
  // wpkh想定
  Script wpkh_script("0014ffffffffffffffffffffffffffffffffffffffff");
  TxOut txout(Amount(), wpkh_script);
  TxOutReference txout_ref(txout);
  uint32_t size = txout_ref.GetSerializeSize();
  change_output_size_ = AbstractTransaction::GetVsizeFromSize(size, 0);
  uint32_t witness_size = 0;
  uint32_t total_size = TxIn::EstimateTxInSize(
      AddressType::kP2wpkhAddress, Script(), &witness_size);
  change_spend_size_ = AbstractTransaction::GetVsizeFromSize(
      (total_size - witness_size), witness_size);
}

#ifndef CFD_DISABLE_ELEMENTS
ConfidentialAssetId CoinSelectionOption::GetFeeAsset() const {
  return fee_asset_;
}

void CoinSelectionOption::SetFeeAsset(const ConfidentialAssetId& asset) {
  fee_asset_ = asset;
}

Amount CoinSelectionOption::GetConfidentialDustFeeAmount(
    const Address& address) const {
  FeeCalculator dust_fee(
      (dust_fee_rate_ <= 0) ? kDustRelayTxFeeRate : dust_fee_rate_);
  Script locking_script = address.GetLockingScript();
  ConfidentialTxOut ctxout(
      locking_script, ConfidentialAssetId(), ConfidentialValue());
  ConfidentialTxOutReference txout(ctxout);
  uint32_t witness_size = 0;
  uint32_t size = txout.GetSerializeSize(true, &witness_size);
  size = AbstractTransaction::GetVsizeFromSize(
      (size - witness_size), witness_size);

  // Reference: bitcoin/src/policy/policy.cpp : GetDustThreshold()
  if (locking_script.IsWitnessProgram()) {
    // sum the sizes of the parts of a transaction input
    // with 75% segwit discount applied to the script size.
    size += (32 + 4 + 1 + (107 / kWitnessScaleFactor) + 4);
  } else {
    size += (32 + 4 + 1 + 107 + 4);  // the 148 mentioned above
  }
  return dust_fee.GetFee(size);
}

void CoinSelectionOption::InitializeConfidentialTxSizeInfo() {
  uint32_t size;
  uint32_t witness_size = 0;

  // wpkh想定
  Script wpkh_script("0014ffffffffffffffffffffffffffffffffffffffff");
  ConfidentialTxOut ctxout(
      wpkh_script, ConfidentialAssetId(), ConfidentialValue());
  ConfidentialTxOutReference txout(ctxout);
  witness_size = 0;
  size = txout.GetSerializeSize(true, &witness_size);
  change_output_size_ = AbstractTransaction::GetVsizeFromSize(
      (size - witness_size), witness_size);

  witness_size = 0;
  size = ConfidentialTxIn::EstimateTxInSize(
      AddressType::kP2wpkhAddress, Script(), 0, Script(), false, false,
      &witness_size);
  change_spend_size_ = AbstractTransaction::GetVsizeFromSize(
      (size - witness_size), witness_size);
}
#endif  // CFD_DISABLE_ELEMENTS

// -----------------------------------------------------------------------------
// CoinSelection
// -----------------------------------------------------------------------------
CoinSelection::CoinSelection() : use_bnb_(true) {
  // do nothing
}

CoinSelection::CoinSelection(bool use_bnb) : use_bnb_(use_bnb) {
  // do nothing
}

std::vector<Utxo> CoinSelection::SelectCoins(
    const Amount& target_value, const std::vector<Utxo>& utxos,
    const UtxoFilter& filter, const CoinSelectionOption& option_params,
    const Amount& tx_fee_value, Amount* select_value, Amount* utxo_fee_value,
    bool* searched_bnb) {
#ifndef CFD_DISABLE_ELEMENTS
  bool first = true;
  uint8_t src[33];
  for (auto& utxo : utxos) {
    if (first) {
      memcpy(src, utxo.asset, sizeof(src));
      first = false;
    } else if (memcmp(utxo.asset, src, sizeof(src)) != 0) {
      warn(
          CFD_LOG_SOURCE,
          "Failed to SelectCoins. Exists multiple assets in utxo list.");
      throw CfdException(
          CfdError::kCfdIllegalStateError,
          "Failed to SelectCoins. Exists multiple assets in utxo list.");
    }
  }
#endif
  if (select_value == nullptr) {
    warn(CFD_LOG_SOURCE, "Outparameter(select_value) is nullptr.");
    throw CfdException(
        CfdError::kCfdIllegalArgumentError,
        "Failed to select coin. Outparameter is nullptr.");
  }

  // convert utxo list
  std::vector<Utxo> work_utxos = utxos;
  std::vector<Utxo*> p_utxos;
  p_utxos.reserve(utxos.size());
  for (auto& utxo : work_utxos) {
    p_utxos.push_back(&utxo);
  }

  // initialize output parameter
  Amount utxo_fee_out = Amount();
  bool use_bnb_out = false;
  const bool consider_fee = true;
  std::vector<Utxo> result = SelectCoinsMinConf(
      target_value, p_utxos, filter, option_params, tx_fee_value, consider_fee,
      select_value, &utxo_fee_out, &use_bnb_out);
  if (utxo_fee_value != nullptr) {
    *utxo_fee_value = utxo_fee_out;
  }
  if (searched_bnb != nullptr) {
    *searched_bnb = use_bnb_out;
  }

  return result;
}

#ifndef CFD_DISABLE_ELEMENTS
std::vector<Utxo> CoinSelection::SelectCoins(
    const AmountMap& map_target_value, const std::vector<Utxo>& utxos,
    const UtxoFilter& filter, const CoinSelectionOption& option_params,
    const Amount& tx_fee_value, AmountMap* map_select_value,
    Amount* utxo_fee_value, std::map<std::string, bool>* map_searched_bnb) {
  bool calculate_fee = (option_params.GetEffectiveFeeBaserate() != 0);
  if (map_target_value.size() == 0) {
    warn(CFD_LOG_SOURCE, "Failed to SelectCoins. Target value is empty.");
    throw CfdException(
        CfdError::kCfdIllegalStateError,
        "Failed to SelectCoins. Target value is empty");
  }
  if (calculate_fee && option_params.GetFeeAsset().IsEmpty()) {
    warn(
        CFD_LOG_SOURCE,
        "Failed to SelectCoins. Fee calculation option error."
        ": effective_fee_base_rate=[{}], fee_asset=[{}]",
        option_params.GetEffectiveFeeBaserate(),
        option_params.GetFeeAsset().GetHex());
    throw CfdException(
        CfdError::kCfdIllegalStateError,
        "Failed to SelectCoins. Fee calculation option error.");
  }
  if (map_select_value == nullptr) {
    warn(CFD_LOG_SOURCE, "Failed to SelectCoins. map_select_value is empty.");
    throw CfdException(
        CfdError::kCfdIllegalStateError,
        "Failed to SelectCoins. map_select_value is empty.");
  }

  // add fee asset to target asset list
  AmountMap work_target_values = map_target_value;
  ConfidentialAssetId fee_asset;
  if (calculate_fee) {
    fee_asset = option_params.GetFeeAsset();
    auto iter = work_target_values.find(fee_asset.GetHex());
    if (iter == std::end(work_target_values)) {
      work_target_values.insert(std::make_pair(fee_asset.GetHex(), Amount()));
    }
  }

  // asset exists check
  std::map<std::string, std::vector<Utxo*>> asset_utxos;
  std::vector<Utxo> work_utxos = utxos;
  for (auto& target : work_target_values) {
    // asset valid check...
    ConfidentialAssetId target_asset(target.first);
    if (target_asset.IsEmpty()) {
      warn(CFD_LOG_SOURCE, "Failed to SelectCoins. Target asset is empty.");
      throw CfdException(
          CfdError::kCfdIllegalStateError,
          "Failed to SelectCoins. Target asset is empty.");
    }

    // convert utxo list to ptr
    std::vector<Utxo*> p_utxos;
    p_utxos.reserve(utxos.size());
    for (auto& utxo : work_utxos) {
      std::vector<uint8_t> asset_byte(
          std::begin(utxo.asset), std::end(utxo.asset));
      if (target.first == ConfidentialAssetId(asset_byte).GetHex()) {
        p_utxos.push_back(&utxo);
      }
    }
    if (p_utxos.size() == 0) {
      warn(
          CFD_LOG_SOURCE,
          "Failed to SelectCoins. Target asset is not found in utxo list."
          "target_asset=[{}]",
          target.first);
      throw CfdException(
          CfdError::kCfdIllegalStateError,
          "Failed to SelectCoins. Target asset is not found in utxo list.");
    }

    asset_utxos.insert(std::make_pair(target.first, p_utxos));
  }

  // coin selection function
  std::vector<Utxo> result;
  result.reserve(utxos.size());
  Amount tx_fee_out = tx_fee_value;
  AmountMap work_selected_values;
  Amount work_utxo_fee = Amount();
  std::map<std::string, bool> work_searched_bnb;
  auto coin_selection_function = [this, filter, option_params, &result,
                                  &tx_fee_out, &work_selected_values,
                                  &work_utxo_fee, &work_searched_bnb](
                                     const Amount& target_value,
                                     const std::vector<Utxo*> utxos,
                                     const Amount& tx_fee,
                                     const std::string asset_id,
                                     const bool consider_fee) {
    Amount select_value_out = Amount();
    Amount utxo_fee_out = Amount();
    bool use_bnb_out = false;
    std::vector<Utxo> ret_utxos = SelectCoinsMinConf(
        target_value, utxos, filter, option_params, tx_fee, consider_fee,
        &select_value_out, &utxo_fee_out, &use_bnb_out);
    std::copy(ret_utxos.begin(), ret_utxos.end(), std::back_inserter(result));
    tx_fee_out += utxo_fee_out;
    work_selected_values[asset_id] = select_value_out;
    work_utxo_fee += utxo_fee_out;
    work_searched_bnb[asset_id] = use_bnb_out;
  };

  // do coin selection exclude fee asset
  for (auto& target : work_target_values) {
    // skip fee asset
    if (target.first == fee_asset.GetHex()) {
      continue;
    }

    // fee以外の asset については、tx_fee=0, feeを考慮せずに計算
    const Amount& target_value = target.second;
    coin_selection_function(
        target_value, asset_utxos[target.first], Amount(), target.first,
        false);
  }

  // do coin selection with fee asset
  if (calculate_fee) {
    const Amount& target_value = work_target_values[fee_asset.GetHex()];
    coin_selection_function(
        target_value, asset_utxos[fee_asset.GetHex()], tx_fee_out,
        fee_asset.GetHex(), true);
  }

  if (map_select_value != nullptr) {
    *map_select_value = work_selected_values;
  }
  if (utxo_fee_value != nullptr) {
    *utxo_fee_value = work_utxo_fee;
  }
  if (map_searched_bnb != nullptr) {
    *map_searched_bnb = work_searched_bnb;
  }

  return result;
}
#endif  // CFD_DISABLE_ELEMENTS

std::vector<Utxo> CoinSelection::SelectCoinsMinConf(
    const Amount& target_value, const std::vector<Utxo*>& utxos,
    const UtxoFilter& filter, const CoinSelectionOption& option_params,
    const Amount& tx_fee_value, const bool consider_fee, Amount* select_value,
    Amount* utxo_fee_value, bool* searched_bnb) {
  // for btc default(DUST_RELAY_TX_FEE(3000)) -> DEFAULT_DISCARD_FEE(10000)
<<<<<<< HEAD
  if (select_value) {
=======
  static constexpr const uint64_t kDustRelayTxFee = 10000;
  if (select_value != nullptr) {
>>>>>>> c2bdd2ed
    *select_value = Amount::CreateBySatoshiAmount(0);
  } else {
    cfd::core::logger::info(
        CFD_LOG_SOURCE, "select_value=null, filter={}",
        static_cast<const void*>(&filter));
    // for unused parameter
  }
  if (searched_bnb != nullptr) *searched_bnb = false;

  // Copy the list to change the calculation area.
  std::vector<Utxo*> work_utxos = utxos;
  FeeCalculator effective_fee(option_params.GetEffectiveFeeBaserate());
  FeeCalculator discard_fee(kDefaultDiscardFee);
  Amount cost_of_change = Amount::CreateBySatoshiAmount(0);
  bool use_fee = false;
  if (option_params.GetEffectiveFeeBaserate() != 0) {
    cost_of_change = discard_fee.GetFee(option_params.GetChangeSpendSize()) +
                     effective_fee.GetFee(option_params.GetChangeOutputSize());
    use_fee = true;
  }

  std::vector<Utxo*> utxo_pool;
  if (use_bnb_ && option_params.IsUseBnB()) {
    // Get long term estimate
    FeeCalculator long_term_fee(option_params.GetLongTermFeeBaserate());

    // NOLINT Filter by the min conf specs and add to utxo_pool and calculate effective value
    for (auto& utxo : work_utxos) {
      if (utxo == nullptr) continue;
      // if (!group.EligibleForSpending(eligibility_filter)) continue;
      utxo->fee = 0;
      utxo->long_term_fee = 0;
      utxo->effective_value = 0;

      uint64_t fee = effective_fee.GetFee(*utxo).GetSatoshiValue();
      // Only include outputs that are positive effective value (i.e. not dust)
      if (utxo->amount > fee) {
        uint64_t effective_value = utxo->amount;
        if (use_fee) {
          if (consider_fee) {
            effective_value -= fee;
          }
          utxo->fee = fee;
          utxo->long_term_fee = long_term_fee.GetFee(*utxo).GetSatoshiValue();
        }
#if 0
        std::vector<uint8_t> txid_byte(sizeof(utxo->txid));
        memcpy(txid_byte.data(), utxo->txid, txid_byte.size());
        info(
            CFD_LOG_SOURCE, "utxo({},{}) size={}/{} amount={}/{}/{}",
            Txid(txid_byte).GetHex(), utxo->vout, utxo->uscript_size_max,
            utxo->witness_size_max, utxo->amount, utxo->fee,
            utxo->long_term_fee);
#endif
        if (utxo->long_term_fee > utxo->fee) {
          utxo->long_term_fee = utxo->fee;  // TODO(k-matsuzawa): 後で見直し
        }
        utxo->effective_value = effective_value;
        utxo_pool.push_back(utxo);
      }
    }
    // Calculate the fees for things that aren't inputs
    std::vector<Utxo> result = SelectCoinsBnB(
        target_value, utxo_pool, cost_of_change, tx_fee_value, select_value,
        utxo_fee_value);
    if (!result.empty()) {
      if (searched_bnb) *searched_bnb = true;
      return result;
    }
    // SelectCoinsBnB fail, go to KnapsackSolver.
  }

  // Filter by the min conf specs and add to utxo_pool
  // TODO(k-matsuzawa): 現状はフィルタリングしていないためUtxo一覧の再作成不要
  // for (const OutputGroup& group : groups) {
  //   if (!group.EligibleForSpending(eligibility_filter)) continue;
  //   utxo_pool.push_back(group);
  // }
  if (utxo_pool.empty()) {
    for (auto& utxo : work_utxos) {
      if (utxo == nullptr) continue;
      utxo->fee =
          (use_fee) ? effective_fee.GetFee(*utxo).GetSatoshiValue() : 0;
      if (utxo->amount > utxo->fee) {
        utxo->effective_value = utxo->amount - utxo->fee;
        utxo_pool.push_back(utxo);
      }
    }
  }
  Amount search_value = target_value;
  Amount utxo_fee = Amount::CreateBySatoshiAmount(0);
  if (tx_fee_value.GetSatoshiValue() > 0) {
    search_value += tx_fee_value;
  }
  // using minimum fee
  uint64_t min_change = kMinChange;
  int64_t opt_min_change = option_params.GetKnapsackMinimumChange();
  if (opt_min_change >= 0) {
    if ((!use_fee) || (opt_min_change > cost_of_change.GetSatoshiValue())) {
      min_change = static_cast<uint64_t>(opt_min_change);
    } else if (use_fee) {
      min_change = static_cast<uint64_t>(cost_of_change.GetSatoshiValue());
    }
  }
  std::vector<Utxo> result = KnapsackSolver(
      search_value, utxo_pool, min_change, select_value, &utxo_fee);
  if (use_fee) {
    // Check if the required amount was detected
    // (May be a non-passing route)
    int64_t find_value = select_value->GetSatoshiValue();
    int64_t need_value = search_value.GetSatoshiValue();
    need_value += utxo_fee.GetSatoshiValue();
    if (need_value > find_value) {
      warn(
          CFD_LOG_SOURCE,
          "Failed to KnapsackSolver. Not enough utxos."
          ": find_value={}, need_value={}",
          find_value, need_value);
      throw CfdException(
          CfdError::kCfdIllegalStateError,
          "Failed to KnapsackSolver. Not enough utxos.");
    }
  }
  if (utxo_fee_value != nullptr) {
    *utxo_fee_value = utxo_fee;
  }
  return result;
}

std::vector<Utxo> CoinSelection::SelectCoinsBnB(
    const Amount& target_value, const std::vector<Utxo*>& utxos,
    const Amount& cost_of_change, const Amount& not_input_fees,
    Amount* select_value, Amount* utxo_fee_value) {
  info(
      CFD_LOG_SOURCE,
      "SelectCoinsBnB start. cost_of_change={}, not_input_fees={}",
      cost_of_change.GetSatoshiValue(), not_input_fees.GetSatoshiValue());

  std::vector<Utxo> results;
  Amount curr_value = Amount::CreateBySatoshiAmount(0);

  std::vector<bool> curr_selection;
  curr_selection.reserve(utxos.size());
  Amount actual_target = not_input_fees + target_value;

  // Calculate curr_available_value
  Amount curr_available_value = Amount::CreateBySatoshiAmount(0);
  for (const Utxo* utxo : utxos) {
    // Assert that this utxo is not negative. It should never be negative,
    //  effective value calculation should have removed it
    // assert(utxo->effective_value > 0);
    if (utxo->effective_value == 0) {
      warn(
          CFD_LOG_SOURCE,
          "Failed to SelectCoinsBnB. effective_value is 0."
          ": effective_value={}",
          utxo->effective_value);
      throw CfdException(
          CfdError::kCfdIllegalStateError,
          "Failed to select coin. effective amount is 0.");
    }
    curr_available_value += utxo->effective_value;
  }
  if (curr_available_value < actual_target) {
    // not enough amount
    warn(
        CFD_LOG_SOURCE,
        "Failed to SelectCoinsBnB. Not enough utxos."
        ": curr_available_value={},"
        "actual_target={}",
        curr_available_value.GetSatoshiValue(),
        actual_target.GetSatoshiValue());
    throw CfdException(
        CfdError::kCfdIllegalStateError,
        "Failed to select coin. Not enough utxos.");
  }

  // Sort the utxos
  std::vector<Utxo*> p_utxos = utxos;
  std::sort(p_utxos.begin(), p_utxos.end(), [](const Utxo* a, const Utxo* b) {
    return a->effective_value > b->effective_value;
  });

  Amount curr_waste = Amount::CreateBySatoshiAmount(0);
  std::vector<bool> best_selection;
  Amount best_waste = Amount::CreateBySatoshiAmount(kMaxAmount);

  // Depth First search loop for choosing the UTXOs
  for (size_t i = 0; i < kBnBMaxTotalTries; ++i) {
    // Conditions for starting a backtrack
    bool backtrack = false;
    if (curr_value + curr_available_value <
            actual_target ||  //NOLINT Cannot possibly reach target with the amount remaining in the curr_available_value.
        curr_value >
            actual_target +
                cost_of_change ||  //NOLINT Selected value is out of range, go back and try other branch
        (curr_waste > best_waste &&
         (p_utxos.at(0)->fee - p_utxos.at(0)->long_term_fee) >
             0)) {  //NOLINT Don't select things which we know will be more wasteful if the waste is increasing
      backtrack = true;
    } else if (
        curr_value >= actual_target) {  //NOLINT Selected value is within range
      curr_waste +=
          (curr_value -
           actual_target);  //NOLINT This is the excess value which is added to the waste for the below comparison
      //NOLINT Adding another UTXO after this check could bring the waste down if the long term fee is higher than the current fee.
      //NOLINT However we are not going to explore that because this optimization for the waste is only done when we have hit our target
      //NOLINT value. Adding any more UTXOs will be just burning the UTXO; it will go entirely to fees. Thus we aren't going to
      //NOLINT explore any more UTXOs to avoid burning money like that.
      if (curr_waste <= best_waste) {
        best_selection = curr_selection;
        best_selection.resize(p_utxos.size());
        best_waste = curr_waste;
      }
      curr_waste -= (curr_value - actual_target);
      //NOLINT Remove the excess value as we will be selecting different coins now
      backtrack = true;
    }

    // Backtracking, moving backwards
    if (backtrack) {
      //NOLINT Walk backwards to find the last included UTXO that still needs to have its omission branch traversed.
      while (!curr_selection.empty() && !curr_selection.back()) {
        curr_selection.pop_back();
        curr_available_value +=
            p_utxos.at(curr_selection.size())->effective_value;
      }

      if (curr_selection
              .empty()) {  //NOLINT We have walked back to the first utxo and no branch is untraversed. All solutions searched
        break;
      }

      // Output was included on previous iterations, try excluding now.
      curr_selection.back() = false;
      const Utxo* utxo = p_utxos.at(curr_selection.size() - 1);
      curr_value -= utxo->effective_value;
      curr_waste -= utxo->fee - utxo->long_term_fee;
    } else {  // Moving forwards, continuing down this branch
      const Utxo* utxo = p_utxos.at(curr_selection.size());

      // Remove this utxo from the curr_available_value utxo amount
      curr_available_value -= utxo->effective_value;

      // NOLINT Avoid searching a branch if the previous UTXO has the same value and same waste and was excluded. Since the ratio of fee to
      // NOLINT long term fee is the same, we only need to check if one of those values match in order to know that the waste is the same.
      if (!curr_selection.empty() && !curr_selection.back() &&
          utxo->effective_value ==
              p_utxos.at(curr_selection.size() - 1)->effective_value &&
          utxo->fee == p_utxos.at(curr_selection.size() - 1)->fee) {
        curr_selection.push_back(false);
      } else {
        // Inclusion branch first (Largest First Exploration)
        curr_selection.push_back(true);
        curr_value += utxo->effective_value;
        curr_waste += utxo->fee - utxo->long_term_fee;
      }
    }
  }

  // Check for solution
  Amount fee_value = Amount::CreateBySatoshiAmount(0);
  if (!best_selection.empty()) {
    // Set output set
    *select_value = Amount::CreateBySatoshiAmount(0);
    for (size_t i = 0; i < best_selection.size(); ++i) {
      if (best_selection.at(i)) {
        Utxo* p_utxo = p_utxos.at(i);
        results.push_back(*p_utxo);
        *select_value += static_cast<int64_t>(p_utxo->amount);
        fee_value += static_cast<int64_t>(p_utxo->fee);
      }
    }
  }
  if (utxo_fee_value != nullptr) {
    *utxo_fee_value = fee_value;
  }

  info(CFD_LOG_SOURCE, "SelectCoinsBnB end. results={}", results.size());
  return results;
}

std::vector<Utxo> CoinSelection::KnapsackSolver(
    const Amount& target_value, const std::vector<Utxo*>& utxos,
    uint64_t min_change, Amount* select_value, Amount* utxo_fee_value) {
  std::vector<Utxo> ret_utxos;
  uint64_t n_target = target_value.GetSatoshiValue();
  info(CFD_LOG_SOURCE, "KnapsackSolver start. target={}", n_target);

  // List of values less than target
  const Utxo* lowest_larger = nullptr;
  std::vector<const Utxo*> applicable_groups;
  uint64_t n_total = 0;
  uint64_t n_effective_total = 0;  // amount excluding fee
  uint64_t utxo_fee = 0;

  std::vector<uint32_t> indexes =
      RandomNumberUtil::GetRandomIndexes(static_cast<uint32_t>(utxos.size()));

  for (size_t index = 0; index < indexes.size(); ++index) {
    // if (utxos[index]->amount == n_target) {
    if (utxos[index]->effective_value == n_target) {
      // that meets the required value
      ret_utxos.push_back(*utxos[index]);
      *select_value = Amount::CreateBySatoshiAmount(utxos[index]->amount);
      *utxo_fee_value = Amount::CreateBySatoshiAmount(utxos[index]->fee);
      info(CFD_LOG_SOURCE, "KnapsackSolver end. results={}", ret_utxos.size());
      return ret_utxos;

    } else if (utxos[index]->effective_value < n_target + min_change) {
      // } else if ((utxos[index]->amount < n_target + min_change) {
      applicable_groups.push_back(utxos[index]);
      n_total += utxos[index]->amount;
      n_effective_total += utxos[index]->effective_value;

    } else if (
        lowest_larger == nullptr ||
        utxos[index]->amount < lowest_larger->amount) {
      // greater than `n_target + min_change`
      lowest_larger = utxos[index];
    }
  }

  // if (n_total == n_target) {
  if (n_effective_total == n_target) {
    uint64_t ret_value = 0;
    for (const auto& utxo : applicable_groups) {
      ret_utxos.push_back(*utxo);
      ret_value += utxo->amount;
      utxo_fee += utxo->fee;
    }
    *select_value = Amount::CreateBySatoshiAmount(ret_value);
    *utxo_fee_value = Amount::CreateBySatoshiAmount(utxo_fee);
    info(CFD_LOG_SOURCE, "KnapsackSolver end. results={}", ret_utxos.size());
    return ret_utxos;
  }

  // if (n_total < n_target) {
  if (n_effective_total < n_target) {
    if (lowest_larger == nullptr) {
      warn(
          CFD_LOG_SOURCE, "insufficient funds. effective_total:{} target:{}",
          n_effective_total, n_target);
      throw CfdException(
          CfdError::kCfdIllegalStateError, "insufficient funds.");
    }

    ret_utxos.push_back(*lowest_larger);
    *select_value = Amount::CreateBySatoshiAmount(lowest_larger->amount);
    *utxo_fee_value = Amount::CreateBySatoshiAmount(lowest_larger->fee);
    info(CFD_LOG_SOURCE, "KnapsackSolver end. results={}", ret_utxos.size());
    return ret_utxos;
  }

  std::sort(
      applicable_groups.begin(), applicable_groups.end(),
      [](const Utxo* a, const Utxo* b) {
        return a->effective_value > b->effective_value;
      });
  std::vector<char> vf_best;
  uint64_t n_best;

  randomize_cache_.clear();
  ApproximateBestSubset(
      applicable_groups, n_effective_total, n_target, &vf_best, &n_best,
      kApproximateBestSubsetIterations);
  if (n_best != n_target && n_effective_total >= n_target + min_change) {
    uint64_t n_best2 = n_best;
    std::vector<char> vf_best2;
    ApproximateBestSubset(
        applicable_groups, n_effective_total, (n_target + min_change),
        &vf_best2, &n_best2, kApproximateBestSubsetIterations);
    if ((n_best2 == n_target) || (n_best > n_best2)) {
      n_best = n_best2;
      vf_best = vf_best2;
    }
  }

  // NOLINT If we have a bigger coin and (either the stochastic approximation didn't find a good solution,
  // NOLINT                                or the next bigger coin is closer), return the bigger coin
  if (lowest_larger != nullptr &&
      ((n_best != n_target && n_best < n_target + min_change) ||
       lowest_larger->effective_value <= n_best)) {
    // lowest_larger->amount <= n_best)) {
    ret_utxos.push_back(*lowest_larger);
    *select_value = Amount::CreateBySatoshiAmount(lowest_larger->amount);
    *utxo_fee_value = Amount::CreateBySatoshiAmount(lowest_larger->fee);

  } else {
    uint64_t ret_value = 0;
    for (unsigned int i = 0; i < applicable_groups.size(); i++) {
      if (vf_best[i]) {
        ret_utxos.push_back(*applicable_groups[i]);
        ret_value += applicable_groups[i]->amount;
        utxo_fee += applicable_groups[i]->fee;
      }
    }
    *select_value = Amount::CreateBySatoshiAmount(ret_value);
    *utxo_fee_value = Amount::CreateBySatoshiAmount(utxo_fee);
  }
  info(CFD_LOG_SOURCE, "KnapsackSolver end. results={}", ret_utxos.size());
  return ret_utxos;
}

void CoinSelection::ApproximateBestSubset(
    const std::vector<const Utxo*>& utxos, uint64_t n_total_value,
    uint64_t n_target_value, std::vector<char>* vf_best, uint64_t* n_best,
    int iterations) {
  if (vf_best == nullptr || n_best == nullptr) {
    warn(CFD_LOG_SOURCE, "Outparameter(select_value) is nullptr.");
    throw CfdException(
        CfdError::kCfdIllegalArgumentError,
        "Failed to select coin. Outparameter is nullptr.");
  }

  std::vector<char> vf_includes;
  vf_best->assign(utxos.size(), true);
  *n_best = n_total_value;

  for (int n_rep = 0; n_rep < iterations && *n_best != n_target_value;
       n_rep++) {
    vf_includes.assign(utxos.size(), false);
    uint64_t n_total = 0;
    bool is_reached_target = false;
    for (int n_pass = 0; n_pass < 2 && !is_reached_target; n_pass++) {
      for (unsigned int i = 0; i < utxos.size(); i++) {
        // The solver here uses a randomized algorithm,
        // the randomness serves no real security purpose but is just
        // needed to prevent degenerate behavior and it is important
        // that the rng is fast. We do not use a constant random sequence,
        // because there may be some privacy improvement by making
        // the selection random.
        bool rand_bool = !vf_includes[i];
        if (n_pass == 0) {
          rand_bool = RandomNumberUtil::GetRandomBool(&randomize_cache_);
        }
        if (rand_bool) {
          // n_total += utxos[i]->amount;
          n_total += utxos[i]->effective_value;
          vf_includes[i] = true;
          if (n_total >= n_target_value) {
            is_reached_target = true;
            if (n_total < *n_best) {
              *n_best = n_total;
              *vf_best = vf_includes;
            }
            // n_total -= utxos[i]->amount;
            n_total -= utxos[i]->effective_value;
            vf_includes[i] = false;
          }
        }
      }
    }
  }
}

void CoinSelection::ConvertToUtxo(
    const Txid& txid, uint32_t vout, const std::string& output_descriptor,
    const Amount& amount, const std::string& asset, const void* binary_data,
    Utxo* utxo) {
  static constexpr const uint16_t kScriptSize = 50;
  if (utxo == nullptr) {
    warn(CFD_LOG_SOURCE, "utxo is nullptr.");
    throw CfdException(
        CfdError::kCfdIllegalArgumentError,
        "Failed to convert utxo. utxo is nullptr.");
  }
  memset(utxo, 0, sizeof(*utxo));
  ByteData txid_data = txid.GetData();
  if (!txid_data.Empty()) {
    memcpy(utxo->txid, txid_data.GetBytes().data(), sizeof(utxo->txid));
  }
  utxo->vout = vout;

  // TODO(k-matsuzawa): descriptor解析は暫定対処。本対応が必要。

  uint32_t minimum_txin = static_cast<uint32_t>(TxIn::kMinimumTxInSize);
  uint32_t witness_size = 0;
  if (output_descriptor.find("wpkh(") == 0) {
    utxo->address_type = AddressType::kP2wpkhAddress;
    TxIn::EstimateTxInSize(
        AddressType::kP2wpkhAddress, Script(), &witness_size);
    utxo->witness_size_max = static_cast<uint16_t>(witness_size);
  } else if (output_descriptor.find("wsh(") == 0) {
    utxo->address_type = AddressType::kP2wshAddress;
    TxIn::EstimateTxInSize(
        AddressType::kP2wshAddress, Script(), &witness_size);
    utxo->witness_size_max = static_cast<uint16_t>(witness_size);
    utxo->witness_size_max += kScriptSize;
  } else if (output_descriptor.find("sh(") == 0) {
    if (output_descriptor.find("sh(wpkh(") == 0) {
      utxo->address_type = AddressType::kP2shP2wpkhAddress;
      utxo->uscript_size_max = 22;
      TxIn::EstimateTxInSize(
          AddressType::kP2wpkhAddress, Script(), &witness_size);
      utxo->witness_size_max = static_cast<uint16_t>(witness_size);
    } else if (output_descriptor.find("sh(wsh(") == 0) {
      utxo->address_type = AddressType::kP2shP2wshAddress;
      utxo->uscript_size_max = 34;
      TxIn::EstimateTxInSize(
          AddressType::kP2wshAddress, Script(), &witness_size);
      utxo->witness_size_max = static_cast<uint16_t>(witness_size);
      utxo->witness_size_max += kScriptSize;
    } else {
      utxo->address_type = AddressType::kP2shAddress;
      utxo->uscript_size_max = kScriptSize;
      utxo->uscript_size_max +=
          TxIn::EstimateTxInSize(AddressType::kP2shAddress, Script()) -
          minimum_txin;
    }
  } else if (output_descriptor.find("pkh(") == 0) {
    utxo->address_type = AddressType::kP2pkhAddress;
    utxo->uscript_size_max =
        TxIn::EstimateTxInSize(AddressType::kP2pkhAddress, Script()) -
        minimum_txin;
  } else {
    // unknown type?
  }
#if 0
  const std::vector<uint8_t>& scrpt = locking_script.GetData().GetBytes();
  if (scrpt.size() < sizeof(utxo->locking_script)) {
    memcpy(utxo->locking_script, scrpt.data(), sizeof(utxo->locking_script));
    utxo->script_length = static_cast<uint16_t>(scrpt.size());
  }
#endif

  utxo->amount = amount.GetSatoshiValue();
  memcpy(&utxo->binary_data, &binary_data, sizeof(void*));
  utxo->effective_value = utxo->amount;

#ifndef CFD_DISABLE_ELEMENTS
  if (!asset.empty()) {
    ConfidentialAssetId asset_data(asset);
    utxo->blinded = asset_data.HasBlinding();
    memcpy(
        utxo->asset, asset_data.GetData().GetBytes().data(),
        sizeof(utxo->asset));
  }
#endif  // CFD_DISABLE_ELEMENTS
}

void CoinSelection::ConvertToUtxo(
    uint64_t block_height, const BlockHash& block_hash, const Txid& txid,
    uint32_t vout, const Script& locking_script,
    const std::string& output_descriptor, const Amount& amount,
    const void* binary_data, Utxo* utxo) {
  static constexpr const uint16_t kScriptSize = 50;
  if (utxo == nullptr) {
    warn(CFD_LOG_SOURCE, "utxo is nullptr.");
    throw CfdException(
        CfdError::kCfdIllegalArgumentError,
        "Failed to convert utxo. utxo is nullptr.");
  }
  memset(utxo, 0, sizeof(*utxo));

  utxo->block_height = block_height;
  if (!block_hash.GetData().Empty()) {
    memcpy(
        utxo->block_hash, block_hash.GetData().GetBytes().data(),
        sizeof(utxo->block_hash));
  }
  ByteData txid_data = txid.GetData();
  if (!txid_data.Empty()) {
    memcpy(utxo->txid, txid_data.GetBytes().data(), sizeof(utxo->txid));
  }
  utxo->vout = vout;
  const std::vector<uint8_t>& script = locking_script.GetData().GetBytes();
  if (script.size() < sizeof(utxo->locking_script)) {
    memcpy(utxo->locking_script, script.data(), script.size());
    utxo->script_length = static_cast<uint16_t>(script.size());
  }

  uint32_t minimum_txin = static_cast<uint32_t>(TxIn::kMinimumTxInSize);
  uint32_t witness_size = 0;
  if (locking_script.IsP2pkhScript()) {
    utxo->address_type = AddressType::kP2pkhAddress;
    utxo->uscript_size_max =
        TxIn::EstimateTxInSize(AddressType::kP2pkhAddress, Script()) -
        minimum_txin;
  } else if (locking_script.IsP2shScript()) {
    utxo->address_type = AddressType::kP2shAddress;
    utxo->uscript_size_max = kScriptSize;
    utxo->uscript_size_max +=
        TxIn::EstimateTxInSize(AddressType::kP2shAddress, Script()) -
        minimum_txin;
    if (output_descriptor.find("sh(wpkh(") == 0) {
      utxo->address_type = AddressType::kP2shP2wpkhAddress;
      utxo->uscript_size_max = 22;
      TxIn::EstimateTxInSize(
          AddressType::kP2wpkhAddress, Script(), &witness_size);
      utxo->witness_size_max = static_cast<uint16_t>(witness_size);
    } else if (output_descriptor.find("sh(wsh(") == 0) {
      utxo->address_type = AddressType::kP2shP2wshAddress;
      utxo->uscript_size_max = 34;
      TxIn::EstimateTxInSize(
          AddressType::kP2wshAddress, Script(), &witness_size);
      utxo->witness_size_max = static_cast<uint16_t>(witness_size);
      utxo->witness_size_max += kScriptSize;
    }
  } else if (locking_script.IsP2wpkhScript()) {
    utxo->address_type = AddressType::kP2wpkhAddress;
    TxIn::EstimateTxInSize(
        AddressType::kP2wpkhAddress, Script(), &witness_size);
    utxo->witness_size_max = static_cast<uint16_t>(witness_size);
  } else if (locking_script.IsP2wshScript()) {
    utxo->address_type = AddressType::kP2wshAddress;
    TxIn::EstimateTxInSize(
        AddressType::kP2wshAddress, Script(), &witness_size);
    utxo->witness_size_max = static_cast<uint16_t>(witness_size);
    utxo->witness_size_max += kScriptSize;
  }
  // TODO(k-matsuzawa): 後でOutputDescriptor対応する
  utxo->amount = amount.GetSatoshiValue();
  memcpy(&utxo->binary_data, &binary_data, sizeof(void*));
  utxo->effective_value = utxo->amount;
}

#ifndef CFD_DISABLE_ELEMENTS
void CoinSelection::ConvertToUtxo(
    uint64_t block_height, const BlockHash& block_hash, const Txid& txid,
    uint32_t vout, const Script& locking_script,
    const std::string& output_descriptor, const Amount& amount,
    const ConfidentialAssetId& asset, const void* binary_data, Utxo* utxo) {
  ConvertToUtxo(
      block_height, block_hash, txid, vout, locking_script, output_descriptor,
      amount, binary_data, utxo);
  utxo->blinded = asset.HasBlinding();
  memcpy(utxo->asset, asset.GetData().GetBytes().data(), sizeof(utxo->asset));
}
#endif  // CFD_DISABLE_ELEMENTS

}  // namespace cfd<|MERGE_RESOLUTION|>--- conflicted
+++ resolved
@@ -437,12 +437,7 @@
     const Amount& tx_fee_value, const bool consider_fee, Amount* select_value,
     Amount* utxo_fee_value, bool* searched_bnb) {
   // for btc default(DUST_RELAY_TX_FEE(3000)) -> DEFAULT_DISCARD_FEE(10000)
-<<<<<<< HEAD
-  if (select_value) {
-=======
-  static constexpr const uint64_t kDustRelayTxFee = 10000;
   if (select_value != nullptr) {
->>>>>>> c2bdd2ed
     *select_value = Amount::CreateBySatoshiAmount(0);
   } else {
     cfd::core::logger::info(

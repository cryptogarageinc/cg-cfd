--- conflicted
+++ resolved
@@ -39,11 +39,7 @@
 
     // get bip39 wordlist
     std::vector<std::string> wordlist =
-<<<<<<< HEAD
-        HDWallet::GetMnemonicWordlist(language);
-=======
         HDWalletApi::GetMnemonicWordlist(language);
->>>>>>> b3abc170
 
     response.wordlist = wordlist;
     return response;
